# $Id$
#

m4_define([version_major], [1])
m4_define([version_minor], [10])
m4_define([version_micro], [2])
m4_define([version_micro_extra], version_micro)
m4_append([version_micro_extra], [])

AC_INIT(wireshark, [version_major.version_minor.version_micro_extra], http://bugs.wireshark.org/, , http://www.wireshark.org/)

# Minimum autoconf version we require.
AC_PREREQ(2.60)
# Variable expansion doesn't work in AC_PREREQ()
AC_MIN_VERSION=2.60
AC_SUBST(AC_MIN_VERSION)

dnl Check for CPU / vendor / OS
dnl The user is encouraged to use either `AC_CANONICAL_BUILD', or
dnl `AC_CANONICAL_HOST', or `AC_CANONICAL_TARGET', depending on the
dnl needs.  Using `AC_CANONICAL_TARGET' is enough to run the two other
dnl macros.
dnl
dnl As nothing in the Wireshark is itself a build tool (we are not,
dnl for example, a compiler that generates machine code), we probably
dnl don't need AC_CANONICAL_TARGET, so, in theory, we should be able
dnl to use AC_CANONICAL_BUILD and AC_CANONICAL_HOST - or perhaps just
dnl AC_CANONICAL_HOST - instead.  Note that we do have tools, such as
dnl lemon, that need to be built for the build machine, not for the
dnl host machine, so we might need both.
dnl
dnl This has to be done *after* AC_INIT, otherwise autogen.sh fails.

dnl AC_CANONICAL_BUILD
dnl AC_CANONICAL_HOST
AC_CANONICAL_TARGET

AM_INIT_AUTOMAKE([1.9 tar-ustar dist-bzip2 no-dist-gzip])

# Make Wireshark's version available in config.h
AC_DEFINE(VERSION_MAJOR, version_major, [Wireshark's major version])
AC_DEFINE(VERSION_MINOR, version_minor, [Wireshark's minor version])
AC_DEFINE(VERSION_MICRO, version_micro, [Wireshark's micro version])

AM_DISABLE_STATIC

dnl Checks for programs.
AC_PROG_CC
AM_PROG_CC_C_O
AC_PROG_CXX
AC_PROG_CPP
dnl Work around libtool bug (fixed in the version 1.5a?)
AC_DEFUN([AC_PROVIDE_AC_LIBTOOL_DLOPEN], )
AC_LIBTOOL_DLOPEN
AC_PROG_LIBTOOL
AC_PATH_PROG(PERL, perl)
#
# XXX - should autogen.sh check for YACC/Bison and Flex?  A user building
# from a distribution tarball shouldn't have to have YACC/Bison or Flex,
# as the tarball should contain the results of running YACC/Bison on .y
# files and running Flex on .l files, but a user building from SVN
# will have to run YACC/Bison and Flex to process those files.
#
# On the other hand, what about users who use a distribution tarball to
# do development?  They *shouldn't* - that's what the SVN repository is
# for - but they might.  They'd get errors if they modify a .y or .l
# file and try to do a build - but the error should tell them that they
# need to get YACC/Bison and/or Flex.
#
# Then again, getting them shouldn't be too big of a burden.
#
# XXX - is the same true of pod2man and pod2html, or are they needed
# even when building from a distribution tarball?
#
#
AC_PROG_YACC
AC_PATH_PROG(YACCDUMMY, $YACC)
if test "x$YACCDUMMY" = x
then
	AC_MSG_ERROR(I couldn't find yacc (or bison or ...); make sure it's installed and in your path)
fi
AM_PROG_LEX
AC_PATH_PROG(LEX, flex)
if test "x$LEX" = x
then
	AC_MSG_ERROR(I couldn't find flex; make sure it's installed and in your path)
fi
AC_PATH_PROG(POD2MAN, pod2man)
if test "x$POD2MAN" = x
then
	#
	# The alternative is not to build the man pages....
	#
	AC_MSG_ERROR(I couldn't find pod2man; make sure it's installed and in your path)
fi
AC_PATH_PROG(POD2HTML, pod2html)
if test "x$POD2HTML" = x
then
	#
	# The alternative is not to build the HTML man pages....
	#
	AC_MSG_ERROR(I couldn't find pod2html; make sure it's installed and in your path)
fi

#
# XXX - this looks for various HTML viewers on the host, not the target;
# we really want to know what's available on the target, for cross-builds.
# That would probably require us to, at run time, look for xdg-open and,
# if we don't find it, look for mozilla, htmlview, etc.
#
AC_PATH_PROG(HTML_VIEWER, xdg-open)
if test "x$HTML_VIEWER" != x
then
	#
	# XXX - the HTML_VIEWER shell variable is the full path of xdg-open.
	# Define some variable to be that, so we just run that?
	#
	AC_DEFINE(HAVE_XDG_OPEN, 1, [Define if we have xdg-open])

	#
	# XXX - we have to define HTML_VIEWER for the prefs.c code that
	# sets the default value of the Web browser preference, even
	# though that preference won't be offered.
	#
	AC_DEFINE_UNQUOTED(HTML_VIEWER, "xdg-open", [HTML viewer, e.g. mozilla])
else
	AC_PATH_PROG(HTML_VIEWER, htmlview)
	if test "x$HTML_VIEWER" = x
	then
		AC_DEFINE_UNQUOTED(HTML_VIEWER, "mozilla", [HTML viewer, e.g. mozilla])
	else
		AC_DEFINE_UNQUOTED(HTML_VIEWER, "htmlview", [HTML viewer, e.g. mozilla])
	fi
fi

AC_SUBST(PERL)
AC_SUBST(LEX)
AC_SUBST(POD2MAN)
AC_SUBST(POD2HTML)
AC_SUBST(XMLLINT)

#
# Set "ac_supports_gcc_flags" if the compiler is known to support GCC-style
# flags such as -pedantic, -W warning flags and -f feature flags.  Currently,
# we assume GCC and clang do; other compilers should be added here.
#
# This is done to avoid getting tripped up by compilers that support
# those flags but give them a different meaning.
#
if test "x$GCC" = "xyes" -o "x$CC" = "xclang" ; then
	ac_supports_gcc_flags=yes
fi

#
# Set "ac_supports_W_linker_passthrough" if the compiler is known to
# support "-Wl,{options}" to pass options through to the linker.
# Currently, we assume GCC, xlc, and clang do; other compilers should
# be added here.
#
if test "x$GCC" = "xyes" -o "x$CC" = "xxlc" -o "x$CC" = "xclang" ; then
	ac_supports_W_linker_passthrough=yes
fi

#
# Set "ac_supports_attribute_unused" if the compiler is known to
# support "__attribute__(unused)".
# Currently, we assume GCC and clang do; other compilers should
# be added here.
#
# XXX - do this with a compiler test?
#
if test "x$GCC" = "xyes" -o "x$CC" = "xclang" ; then
	ac_supports_W_linker_passthrough=yes
fi

if test "x$CC_FOR_BUILD" = x
then
       CC_FOR_BUILD=$CC
fi
AC_SUBST(CC_FOR_BUILD)
AC_SUBST(CFLAGS_FOR_BUILD)

# Check for doxygen
AC_PATH_PROG(DOXYGEN, doxygen)
AC_CHECK_PROG(HAVE_DOXYGEN, doxygen, "yes", "no")
AM_CONDITIONAL(HAVE_DOXYGEN, test x$HAVE_DOXYGEN = xyes)

#
# Check for pkg-config and set PKG_CONFIG accordingly.
#
# This is referenced via AC_REQUIRE([PKG_PROG_PKG_CONFIG] in some macros
# like PKG_CHECK_MODULES. If the first call to such a macro is under an
# "if" statement, it's safer to call PKG_PROG_PKG_CONFIG directly, see
# the comments in acolocal.m4
#
PKG_PROG_PKG_CONFIG

AC_ARG_ENABLE(osx-deploy-target,
  AC_HELP_STRING( [--enable-osx-deploy-target],
    [choose an OS X deployment target @<:@default=major release on which you're building@:>@]),
[
	#
	# Is this OS X?
	#
	case "$host_os" in
	darwin*)
		#
		# Yes.
		#
		# Let the user specify an OS X release to use as a
		# deplayment target; if they specify that we should
		# have a deployment target but don't specify the
		# deployment target, pick the OS version on which the
		# build is being done.  This also causes the build to
		# be done against an SDK rather than against the headers
		# and libraries in /usr/include and /usr/lib.
		#
		# Check for an OS X deployment target early, so that
		# as many tests using the compiler are done using the
		# flags that we'll be using when building.
		#
		if test $enableval = no
		then
			#
			# The user explicitly said
			# --disable-osx-deploy-target, so don't build
			# against an SDK.
			#
			deploy_target=
		elif test $enableval = yes
		then
			#
			# The user said --enable-osx-deploy-target, but
			# didn't say what version to target; target the
			# major version number of the version of OS X on
			# which we're running.
			#
			# (We quote the command so that we can use
			# autoconf's M4 quoting characters, [ and ], in
			# the sed expression.)
			#
			[deploy_target=`sw_vers -productVersion | sed 's/\([0-9][0-9]*\)\.\([0-9][0-9]*\)\.[0-9]*/\1.\2/'`]
		else
			deploy_target="$enableval"
		fi
		;;

	*)
		#
		# No.  Fail, because whatever the user intended for us to
		# do, we can't do it.
		#
		AC_MSG_ERROR([--enable-osx-deploy-target specified on an OS other than OS X])
		;;
	esac
],[
	#
	# Is this OS X?
	#
	case "$host_os" in
	darwin*)
		#
		# Yes.
		#
		# Default to targeting the major version number of
		# the version of OS X on which we're running.
		#
		# (We quote the command so that we can use autoconf's
		# M4 quoting characters, [ and ], in the sed expression.)
		#
		[deploy_target=`sw_vers -productVersion | sed 's/\([0-9][0-9]*\)\.\([0-9][0-9]*\)\.[0-9]*/\1.\2/'`]
		;;

	*)
		#
		# No.  There's nothing to do.
		#
		;;
	esac
])

if test ! -z "$deploy_target"
then
	AC_MSG_CHECKING([whether we can build for OS X $deploy_target])
	case $deploy_target in

	10.0|10.1|10.2)
<<<<<<< HEAD
		#
		# I'm not sure this would even work.
		#
		AC_MSG_RESULT(no)
		AC_ERROR([We don't support building for OS X $deploy_target])
		;;

	10.3)
		#
=======
		#
		# I'm not sure this would even work.
		#
		AC_MSG_RESULT(no)
		AC_ERROR([We don't support building for OS X $deploy_target])
		;;

	10.3)
		#
>>>>>>> b8bc01c7
		# XXX - never tested.
		#
		AC_MSG_RESULT(yes)
		SDKPATH="/Developer/SDKs/MacOSX10.3.9.sdk"
		;;

	*)
		#
		# XXX - for 10.4, do we need 10.4u?  We're
		# not currently doing fat builds (we'd need
		# fat versions of the support libraries for
		# that to be useful), but, if we do, we'd
		# need to use 10.4u.
		#
		for i in /Developer/SDKs \
		    /Applications/Xcode.app/Contents/Developer/Platforms/MacOSX.platform/Developer/SDKs \
		    /Library/Developer/CommandLineTools/SDKs
		do
			if test -d "$i"/"MacOSX$deploy_target.sdk"
			then
				SDKPATH="$i"/"MacOSX$deploy_target.sdk"
				break
			fi
		done
		if test -z "$SDKPATH"
		then
			AC_MSG_RESULT(no)
			AC_MSG_ERROR([We couldn't find the SDK for OS X $deploy_target])
		fi
		AC_MSG_RESULT(yes)
		;;
	esac

	#
	# Add a -mmacosx-version-min flag to force tests that
	# use the compiler, as well as the build itself, not to,
	# for example, use compiler or linker features not supported
	# by the minimum targeted version of the OS.
	#
	# Add an -isysroot flag to use the SDK.
	#
	CFLAGS="-mmacosx-version-min=$deploy_target -isysroot $SDKPATH $CFLAGS"
	CXXFLAGS="-mmacosx-version-min=$deploy_target -isysroot $SDKPATH $CXXFLAGS"
	LDFLAGS="-mmacosx-version-min=$deploy_target -isysroot $SDKPATH $LDFLAGS"

	#
	# Add a -sdkroot flag to use with osx-app.sh.
	#
	OSX_APP_FLAGS="-sdkroot $SDKPATH"

	#
	# XXX - do we need this to build the Wireshark wrapper?
	# XXX - is this still necessary with the -mmacosx-version-min
	# flag being set?
	#
	OSX_DEPLOY_TARGET="MACOSX_DEPLOYMENT_TARGET=$deploy_target"
<<<<<<< HEAD
=======

	#
	# In the installer package XML file, give the deployment target
	# as the minimum version.
	#
	OSX_MIN_VERSION="$deploy_target"
>>>>>>> b8bc01c7

	case $deploy_target in

	10.4|10.5)
		#
		# Only 32-bit builds are supported.  10.5
		# (and 10.4?) had a bug that causes some BPF
		# functions not to work with 64-bit userland
	        # code, so capturing won't work.
		#
		CFLAGS="-arch i386 $CFLAGS"
		CXXFLAGS="-arch i386 $CXXFLAGS"
		LDFLAGS="-arch i386 $LDFLAGS"
		;;
	esac
<<<<<<< HEAD
fi
=======
else
	#
	# In the installer package XML file, give the current OS
	# version, minor version and all, as the minimum version.
	# We can't guarantee that the resulting binary will work
	# on older OS versions, not even older minor versions
	# (original release or earlier software updates).
	#
	OSX_MIN_VERSION=`sw_vers -productVersion`
fi
AC_SUBST(OSX_MIN_VERSION)
>>>>>>> b8bc01c7

#
# Try to arrange for large file support.
#
AC_SYS_LARGEFILE

<<<<<<< HEAD
=======
#
# GUI toolkit options
#
AC_ARG_WITH([qt],
  AC_HELP_STRING( [--with-qt=@<:@yes/no@:>@],
                  [use Qt @<:@default=no@:>@]),
  with_qt="$withval", with_qt="unspecified")

AC_ARG_WITH([gtk2],
  AC_HELP_STRING( [--with-gtk2=@<:@yes/no@:>@],
                  [use GTK+ 2.0 @<:@default=no@:>@]),
  with_gtk2="$withval", with_gtk2="unspecified")

AC_ARG_WITH([gtk3],
  AC_HELP_STRING( [--with-gtk3=@<:@yes/no@:>@],
                  [use GTK+ 3.0 instead of 2.0 @<:@default=yes@:>@]),
  with_gtk3="$withval", with_gtk3="unspecified")

>>>>>>> b8bc01c7
# GnuTLS
# Version 3.0 switched from LGPLv2.1+ to LGPLv3+, then switched back to
# LGPLv2.1+ in version 3.1.10
tls_message="no"
AC_ARG_WITH([gnutls],
  AC_HELP_STRING( [--with-gnutls=@<:@yes/no@:>@],
		  [use GnuTLS library @<:@default=yes@:>@]),
  with_gnutls="$withval", with_gnutls="yes")
if test "x$with_gnutls" = "xyes"; then
  have_license_compatible_gnutls="no"
  PKG_CHECK_MODULES([LIBGNUTLS], [gnutls >= 3.1.10 ],
    [ have_license_compatible_gnutls="yes" ], [ echo "GnuTLS >= 3.1.10 not found " ]
  )

  if test "x$have_license_compatible_gnutls" != "xyes"; then
    PKG_CHECK_MODULES([LIBGNUTLS], [gnutls >= 1.2.0 gnutls < 3],
      [ have_license_compatible_gnutls="yes" ] , [ echo "GnuTLS >= 1.2.0, < 3.0 not found " ]
    )
  fi

  if test "x$have_license_compatible_gnutls" = "xyes"; then
    echo "GnuTLS found, enabling SSL decryption"
    AC_DEFINE(HAVE_LIBGNUTLS, 1, [Define to use GnuTLS library])
    tls_message="yes"
  else
    echo "GnuTLS with compatible license not found, disabling SSL decryption"
    tls_message="no"
  fi
fi

# libgrypt
gcrypt_message="no"
AC_ARG_WITH([gcrypt],
  AC_HELP_STRING( [--with-gcrypt=@<:@yes/no@:>@],
		  [use gcrypt library @<:@default=yes@:>@]),
  with_gcrypt="$withval", with_gcrypt="yes")
if test "x$with_gcrypt" = "xyes"; then
  AM_PATH_LIBGCRYPT(1.1.92,
        [
                echo "libgcrypt found, enabling ipsec decryption"
                AC_DEFINE(HAVE_LIBGCRYPT, 1, [Define to use libgcrypt])
                gcrypt_message="yes"
        ]
        , [
                if test x$libgcrypt_config_prefix != x ; then
	                AC_MSG_ERROR([[libgcrypt not found; install libgcrypt-devel package for your system]])
                else
                        echo "libgcrypt not found, disabling ipsec decryption"
                        gcrypt_message="no"
                fi
        ]
  )
fi

AC_ARG_WITH([qt],
  AC_HELP_STRING( [--with-qt=@<:@yes/no@:>@],
                  [use Qt instead of GTK+ @<:@default=no@:>@]),
  with_qt="$withval", with_qt="no")

AC_ARG_WITH(libnl,
  AC_HELP_STRING([--with-libnl@<:@=VERSION@:>@],
                 [use libnl (force version VERSION, if supplied) @<:@default: yes, if available@:>@]),
[
	if test "x$withval" = "xno"
	then
		want_libnl=no
	elif test "x$withval" = "xyes"
	then
		want_libnl=yes
		libnl_version=any
	elif test "x$withval" = "x1"
	then
		want_libnl=yes
		libnl_version=1
	elif test "x$withval" = "x2"
	then
		want_libnl=yes
		libnl_version=2
	elif test "x$withval" = "x3"
	then
		want_libnl=yes
		libnl_version=3
	else
		AC_MSG_ERROR(["$withval" is not a valid argument to --with-libnl])
	fi
],[
	#
	# Use libnl if it's present, otherwise don't.
	#
	want_libnl=ifavailable
	libnl_version=any
])
#
# Libnl is Linux-specific.
#
libnl_message="no"
case "$host_os" in
linux*)
	AC_MSG_CHECKING(whether to use libnl for various network interface purposes)

	if test x$want_libnl = "xno"; then
		AC_MSG_RESULT(no)
	else
		AC_MSG_RESULT(yes)
		#
		# Test for specific libnl versions only if no version
		# was specified by the user or if the version in question
		# was requested by the user.
		#
		if test x$libnl_version = "xany" -o x$libnl_version = "x3"; then
			PKG_CHECK_MODULES(LIBNL3, [libnl-route-3.0 >= 3.0 libnl-genl-3.0] >= 3.0, [have_libnl3=yes], [have_libnl3=no])
		fi
		if test x$libnl_version = "xany" -o x$libnl_version = "x2"; then
			PKG_CHECK_MODULES(LIBNL2, libnl-2.0 >= 2.0, [have_libnl2=yes], [have_libnl2=no])
		fi
		if test x$libnl_version = "xany" -o x$libnl_version = "x1"; then
			PKG_CHECK_MODULES(LIBNL1, libnl-1 >= 1.0, [have_libnl1=yes], [have_libnl1=no])
		fi
		if (test "${have_libnl3}" = "yes"); then
		        CFLAGS="$CFLAGS $LIBNL3_CFLAGS"
		        LIBS="$LIBS $LIBNL3_LIBS"
			AC_DEFINE(HAVE_LIBNL, 1, [Enable libnl support])
			AC_DEFINE(HAVE_LIBNL3, 1, [libnl version 3])
			libnl_message="yes (v3)"
			enable_airpcap=no
		elif (test "${have_libnl2}" = "yes"); then
		        CFLAGS="$CFLAGS $LIBNL2_CFLAGS"
	        	LIBS="$LIBS $LIBNL2_LIBS"
			AC_DEFINE(HAVE_LIBNL, 1, [Enable libnl support])
			AC_DEFINE(HAVE_LIBNL2, 1, [libnl version 2])
			libnl_message="yes (v2)"
			enable_airpcap=no
		elif (test "${have_libnl1}" = "yes"); then
	        	CFLAGS="$CFLAGS $LIBNL1_CFLAGS"
		        LIBS="$LIBS $LIBNL1_LIBS"
			AC_DEFINE(HAVE_LIBNL, 1, [Enable libnl support])
			AC_DEFINE(HAVE_LIBNL1, 1, [libnl version 1])
			libnl_message="yes (v1)"
			enable_airpcap=no
		else
			if test x$want_libnl = "xyes"; then
				case "$libnl_version" in

				any)
					AC_MSG_ERROR("I couldn't find libnl even though you manually enabled it.")
					;;

				*)
					AC_MSG_ERROR("I couldn't find libnl version $libnl_version even though you manually enabled it.")
					;;
				esac
			fi
		fi
	fi

	AC_MSG_CHECKING([if nl80211.h is new enough])
	  AC_TRY_COMPILE([#include <linux/nl80211.h>],
	    [int x = NL80211_FREQUENCY_ATTR_MAX_TX_POWER;
		x = NL80211_ATTR_SUPPORTED_IFTYPES;
		x = NL80211_ATTR_SUPPORTED_COMMANDS;
		x = NL80211_ATTR_WIPHY_FREQ;
		x = NL80211_CHAN_NO_HT;],
	    [AC_MSG_RESULT(yes) AC_DEFINE(HAVE_NL80211, 1, [nl80211.h is new enough])],
	    [AC_MSG_RESULT(no)])

	AC_MSG_CHECKING([for NL80211_SET_CHANNEL])
	  AC_TRY_COMPILE([#include <linux/nl80211.h>],
	    [enum nl80211_commands x = NL80211_CMD_SET_CHANNEL;],
	    [AC_MSG_RESULT(yes) AC_DEFINE(HAVE_NL80211_CMD_SET_CHANNEL, 1, [SET_CHANNEL is supported])],
	    [AC_MSG_RESULT(no)])
	;;

*)
	if test x$want_libnl != "xno" -a x$want_libnl != "xifavailable"; then
		AC_MSG_WARN([libnl is Linux-specific, ignoring --with-libnl])
	fi
esac

AC_ARG_WITH([gtk3],
  AC_HELP_STRING( [--with-gtk3=@<:@yes/no@:>@],
                  [use GTK+ 3.0 instead of 2.0 @<:@default=no@:>@]),
  with_gtk3="$withval", with_gtk3="no")

# libsmi
# FIXME: currently the path argument to with-libsmi is being ignored
AX_LIBSMI

#
# Program paths
#

# Check for a2x (convert asciidoc to another format)
AC_PATH_PROG(A2X, a2x)
AC_CHECK_PROG(HAVE_A2X, a2x, "yes", "no")
AM_CONDITIONAL(HAVE_A2X, test x$HAVE_A2X = xyes)

AC_PATH_PROG(DESKTOP_FILE_INSTALL, desktop-file-install)

# Want to control a tape drive? Use mt. Want to convert HTML to text?
# Uhhhhh... elinks? lynx? w3m? pandoc? html2text?
AC_PATH_PROG(ELINKS, elinks)
AC_CHECK_PROG(HAVE_ELINKS, elinks, "yes", "no")
AM_CONDITIONAL(HAVE_ELINKS, test x$HAVE_ELINKS = xyes)

# Check for fop (translate .fo to e.g. pdf)
AC_PATH_PROG(FOP, fop)
AC_CHECK_PROG(HAVE_FOP, fop, "yes", "no")
AM_CONDITIONAL(HAVE_FOP, test x$HAVE_FOP = xyes)

# Check for lynx (html -> text)
AC_PATH_PROG(LYNX, lynx)
AC_CHECK_PROG(HAVE_LYNX, lynx, "yes", "no")
AM_CONDITIONAL(HAVE_LYNX, test x$HAVE_LYNX = xyes)

AC_PATH_PROG(PYTHON, python)

# Check for w3m (html -> text)
AC_PATH_PROG(W3M, w3m)
AC_CHECK_PROG(HAVE_W3M, w3m, "yes", "no")
AM_CONDITIONAL(HAVE_W3M, test x$HAVE_W3M = xyes)

# Check for xmllint
AC_PATH_PROG(XMLLINT, xmllint)
AC_CHECK_PROG(HAVE_XMLLINT, xmllint, "yes", "no")
AM_CONDITIONAL(HAVE_XMLLINT, test x$HAVE_XMLLINT = xyes)

# Check for xsltproc
AC_PATH_PROG(XSLTPROC, xsltproc)
AC_CHECK_PROG(HAVE_XSLTPROC, xsltproc, "yes", "no")
AM_CONDITIONAL(HAVE_XSLTPROC, test x$HAVE_XSLTPROC = xyes)


# Check for packaging utilities
# For now, we check to see if the various packaging utilites are in our
# path.  I'm too lazy to write code to go hunt for them.  -  Gerald

# SVR4/Solaris
AC_CHECK_PROG(HAVE_PKGPROTO, pkgproto, "yes", "no")
AC_CHECK_PROG(HAVE_PKGMK, pkgmk, "yes", "no")
AC_CHECK_PROG(HAVE_PKGTRANS, pkgtrans, "yes", "no")

if test x$HAVE_PKGPROTO = xyes -a x$HAVE_PKGMK = xyes \
     -a x$HAVE_PKGTRANS = xyes ; then
  HAVE_SVR4_PACKAGING=yes
else
  HAVE_SVR4_PACKAGING=no
fi
AC_SUBST(HAVE_SVR4_PACKAGING)

# RPM
AC_WIRESHARK_RPM_CHECK
AC_SUBST(HAVE_RPM)

# Debian
AC_CHECK_PROG(HAVE_DPKG_BUILDPACKAGE, dpkg-buildpackage, "yes", "no")

# Mac OS X
AC_CHECK_PROG(HAVE_XCODEBUILD, xcodebuild, "yes", "no")
AC_CHECK_PROG(HAVE_HDIUTIL, hdiutil, "yes", "no")
AC_CHECK_PROG(HAVE_BLESS, bless, "yes", "no")

if test x$HAVE_XCODEBUILD = xyes -a x$HAVE_HDIUTIL = xyes \
     -a x$HAVE_BLESS = xyes ; then
  HAVE_OSX_PACKAGING=yes
else
  HAVE_OSX_PACKAGING=no
fi
AC_SUBST(HAVE_OSX_PACKAGING)

#
# Try to add some additional gcc checks to CFLAGS
#
AC_ARG_ENABLE(extra-gcc-checks,
  AC_HELP_STRING( [--enable-extra-gcc-checks],
		  [do additional -W checks in GCC @<:@default=no@:>@]),
[
	wireshark_extra_gcc_flags=$enableval
	if test $enableval != no
	then
		AC_WIRESHARK_GCC_CFLAGS_CHECK(-pedantic)
		#
		# Various code blocks this one.
		#
		AC_WIRESHARK_GCC_CFLAGS_CHECK(-Woverflow)
		AC_WIRESHARK_GCC_CFLAGS_CHECK(-fstrict-overflow -Wstrict-overflow=4)
		#
		# Some memset() calls to clear out structures
		# on the stack are getting flagged as "will never
		# be executed" by this, at least by Apple's
		# i686-apple-darwin11-llvm-gcc-4.2 (GCC) 4.2.1 (Based on
		# Apple Inc. build 5658) (LLVM build 2336.11.00), for
		# some unknown reason.
		#
		AC_WIRESHARK_GCC_CFLAGS_CHECK(-Wunreachable-code)
		#
		# Due to various places where APIs we don't control
		# require us to cast away constness, we can probably
		# never enable these ones with -Werror.
		#
		AC_WIRESHARK_GCC_CFLAGS_CHECK(-Wcast-qual)
		AC_WIRESHARK_GCC_CFLAGS_CHECK(-Wbad-function-cast, C)
		#
		# Some generated ASN.1 dissectors block this one;
		# multiple function declarations for the same
		# function are being generated.
		#
		AC_WIRESHARK_GCC_CFLAGS_CHECK(-Wredundant-decls)
		#
		# Some loops are safe, but it's hard to convince the
		# compiler of that.
		#
		AC_WIRESHARK_GCC_CFLAGS_CHECK(-Wunsafe-loop-optimizations)
		#
		# All the registration functions block these for now.
		#
		AC_WIRESHARK_GCC_CFLAGS_CHECK(-Wmissing-prototypes)
		AC_WIRESHARK_GCC_CFLAGS_CHECK(-Wmissing-declarations)
	fi
],)
AC_WIRESHARK_GCC_CFLAGS_CHECK(-Wall -W) # -W is now known as -Wextra
AC_WIRESHARK_GCC_CFLAGS_CHECK(-Wextra) # -W is now known as -Wextra
AC_WIRESHARK_GCC_CFLAGS_CHECK(-Wdeclaration-after-statement, C)
AC_WIRESHARK_GCC_CFLAGS_CHECK(-Wendif-labels)
AC_WIRESHARK_GCC_CFLAGS_CHECK(-Wpointer-arith)
AC_WIRESHARK_GCC_CFLAGS_CHECK(-Wno-pointer-sign, C)
AC_WIRESHARK_GCC_CFLAGS_CHECK(-Warray-bounds)
AC_WIRESHARK_GCC_CFLAGS_CHECK(-Wcast-align)
AC_WIRESHARK_GCC_CFLAGS_CHECK(-Wformat-security)
AC_WIRESHARK_GCC_CFLAGS_CHECK(-Wold-style-definition, C)
AC_WIRESHARK_GCC_CFLAGS_CHECK(-Wshorten-64-to-32)
AC_WIRESHARK_GCC_CFLAGS_CHECK(-Wstrict-prototypes, C)
AC_WIRESHARK_GCC_CFLAGS_CHECK(-Wjump-misses-init, C)
AC_WIRESHARK_GCC_CFLAGS_CHECK(-Wvla)
AC_WIRESHARK_GCC_CFLAGS_CHECK(-Waddress)
AC_WIRESHARK_GCC_CFLAGS_CHECK(-Warray-bounds)
AC_WIRESHARK_GCC_CFLAGS_CHECK(-Wattributes)
AC_WIRESHARK_GCC_CFLAGS_CHECK(-Wdiv-by-zero)
AC_WIRESHARK_GCC_CFLAGS_CHECK(-Wignored-qualifiers)
AC_WIRESHARK_GCC_CFLAGS_CHECK(-Wpragmas)
AC_WIRESHARK_GCC_CFLAGS_CHECK(-Wno-overlength-strings)
AC_WIRESHARK_GCC_CFLAGS_CHECK(-Wwrite-strings)
AC_WIRESHARK_GCC_CFLAGS_CHECK(-Wno-long-long)
AC_WIRESHARK_GCC_CFLAGS_CHECK(-Wc++-compat, C)

#
# XXX - OK for C++?
#
# Make sure -Wshadow doesn't complain about variables in function and
# function pointer declarations shadowing other variables; if not, don't
# turn it on, as some versions of GCC (including the one in at least
# some Xcode versions that came with Mac OS X 10.5) complain about
# that.
#
AC_WIRESHARK_GCC_CFLAGS_CHECK(-Wshadow, C,
  [
extern int bar(int a);
extern int foo(int);

int
foo(int a)
{
	int (*fptr)(int a) = bar;

	return fptr(a) * 2;
}
  ],
  [warns about variables in function declarations shadowing other variables])

# Unfortunately some versions of gcc generate logical-op warnings when strchr()
# is given a constant string.
# gcc versions 4.3.2 and 4.4.5 are known to have the problem.
AC_WIRESHARK_GCC_CFLAGS_CHECK(-Wlogical-op, C,
  [
#include <string.h>

int foo(const char *, int);
int bar(void);

int
foo(const char *sep, int c)
{
	if (strchr (sep, c) != NULL)
		return 1;
	else
		return 0;
}

int
bar(void)
{
	return foo("<", 'a');
}
  ],
  [generates warnings from strchr()])

#
# On OS X, suppress warnings about deprecated declarations, because
# they apparently think everything on OS X is Shiny Happy Apple-
# Framework-Based Apps and are deprecating some perfectly OK
# multi-platform open-source libraries that we use in our multi-platform
# open-source application in favor of various frameworks that are
# OS X-only.
#
case "$host_os" in
darwin*)
	AC_WIRESHARK_GCC_CFLAGS_CHECK(-Wno-deprecated-declarations)
	;;
esac

## AC_WIRESHARK_GCC_CFLAGS_CHECK(-Wno-error=unused-but-set-variable)

#
# Use the faster pre gcc 4.5 floating point precision if available;
# clang doesn't error out on -f options that it doesn't know about,
# it just warns and ignores them, so this check doesn't cause us
# to omit -fexcess-precision=fast, which produces a pile of
# annoying warnings.
#
if test "x$CC" != "xclang" ; then
  AC_WIRESHARK_GCC_CFLAGS_CHECK(-fexcess-precision=fast)
fi

CFLAGS_before_fvhidden=$CFLAGS
AC_WIRESHARK_GCC_CFLAGS_CHECK(-fvisibility=hidden)
if test "x$CLFAGS" = "x$CFLAGS_before_fvhidden"
then
	# TODO add other ways of hiding symbols
	AC_MSG_WARN(Compiler will export all symbols from shared libraries)
fi

AC_WIRESHARK_LDFLAGS_CHECK([-Wl,--as-needed])
###AC_WIRESHARK_LDFLAGS_CHECK([-Wl,-M])
###AC_WIRESHARK_LDFLAGS_CHECK([-Wl,--cref])
# AC_WIRESHARK_LDFLAGS_CHECK([-flto])
# AC_WIRESHARK_LDFLAGS_CHECK([-fwhopr])
# AC_WIRESHARK_LDFLAGS_CHECK([-fwhole-program])

#
# Put -fPIE in PIE_CFLAGS and -pie in PIE_LDFLAGS if we can use them,
# so that we can build dumpcap PIE - it may run with elevated
# privileges, and using PIE means the OS can run it at random locations
# in the address space to make attacks more difficult.
#
CFLAGS_before_pie=$CFLAGS
AC_WIRESHARK_GCC_CFLAGS_CHECK(-fPIE, C)
if test "x$CLFAGS" != "x$CFLAGS_before_pie"
then
	# Restore CFLAGS
	CFLAGS=$CFLAGS_before_pie

	LDFLAGS_before_pie=$LDFLAGS
	AC_WIRESHARK_LDFLAGS_CHECK([-fPIE -pie])
	if test "x$LDFLAGS" != "x$LDFLAGS_before_pie"
	then
		# We can use PIE
		PIE_CFLAGS="-fPIE"
		PIE_LDFLAGS="-pie"

		# Restore LDFLAGS
		LDFLAGS=$LDFLAGS_before_pie
	fi

fi
AC_SUBST(PIE_CFLAGS)
AC_SUBST(PIE_LDFLAGS)

#
# If we're running GCC or clang define _U_ to be "__attribute__((unused))"
# so we can use _U_ to flag unused function parameters and not get warnings
# about them. Otherwise, define _U_ to be an empty string so that _U_ used
# to flag an unused function parameters will compile with other compilers.
#
# XXX - similar hints for other compilers?
#
if test "x$GCC" = "xyes" -o "x$CC" = "xclang" ; then
  AC_DEFINE(_U_, __attribute__((unused)), [Hint to the compiler that a function parameters is not used])
else
  AC_DEFINE(_U_, , [Hint to the compiler that a function parameters is not used])
fi

# If we're running GCC or CLang, use FORTIFY_SOURCE=2
#  (only if the GCC 'optimization level' > 0).
#
# See: http://gcc.gnu.org/ml/gcc-patches/2004-09/msg02055.html
# See: http://sourceware.org/bugzilla/show_bug.cgi?id=13979
#
# Note: FORTIFY_SOURCE is only effective for gcc optimization level > 0 (-O1, etc)
AC_WIRESHARK_GCC_FORTIFY_SOURCE_CHECK

#
# If the compiler supports GCC-style flags, enable a barrier "stop on
# warning".
# This barrier is set for a very large part of the code. However, it is
# typically not set for "generated" code  (flex, ans2wrs, idl2wrs, ...)
#
warnings_as_errors_default="no"
AC_MSG_CHECKING(whether we should treat compiler warnings as errors)
AC_ARG_ENABLE(warnings-as-errors,
  AC_HELP_STRING( [--enable-warnings-as-errors],
		  [treat warnings as errors (only for GCC or clang) @<:@default=no@:>@]),
[
  if test "x$ac_supports_gcc_flags" = "xyes" -a "x$enableval" = "xyes"; then
    with_warnings_as_errors="yes"
    AC_MSG_RESULT(yes)
  else
    with_warnings_as_errors="no"
    AC_MSG_RESULT(no)
  fi
],
[
  if test "x$ac_supports_gcc_flags" = "xyes" -a "x$wireshark_extra_gcc_flags" = "x" -a "x$warnings_as_errors_default" = "xyes"; then
    with_warnings_as_errors="yes"
    AC_MSG_RESULT(yes)
  else
    with_warnings_as_errors="no"
    AC_MSG_RESULT(no)
  fi
]
)
AM_CONDITIONAL(HAVE_WARNINGS_AS_ERRORS, test "x$with_warnings_as_errors" = "xyes")

#
# Add any platform-specific compiler flags needed.
#
AC_MSG_CHECKING(for platform-specific compiler flags)
if test "x$GCC" = "xyes" ; then
	#
	# GCC - do any platform-specific tweaking necessary.
	#
	case "$host_os" in
	solaris*)
		# the X11 headers don't automatically include prototype info
		# and a lot don't include the return type
		CPPFLAGS="$CPPFLAGS -DFUNCPROTO=15"
		CFLAGS="$CFLAGS -Wno-return-type"
		CXXFLAGS="$CXXFLAGS -Wno-return-type"
		AC_MSG_RESULT(GCC on Solaris - added -Wno-return-type -DFUNCPROTO=15)
		;;
	*)
		AC_MSG_RESULT(none needed)
		;;
	esac
else
	#
	# Not GCC - assume it's the vendor's compiler.
	#
	case "$host_os" in
	hpux*)
		#
		# HP's ANSI C compiler; flags suggested by Jost Martin.
		# "-Ae" for ANSI C plus extensions such as "long long".
		# "+O2", for optimization.  XXX - works with "-g"?
		#
		# HP's ANSI C++ compiler doesn't support "-Ae", but
		# does support "+O2", at least according to the
		# documentation I can find online.
		#
		CFLAGS="-Ae +O2 $CFLAGS"
		CFLAGS_FOR_BUILD="-Ae +O2 $CFLAGS"
		CXXFLAGS="+O2 $CFLAGS"
		AC_MSG_RESULT(HP ANSI C compiler - added -Ae +O2)
		;;
	*)
		AC_MSG_RESULT(none needed)
		;;
	esac
fi

#
# Add any platform-specific linker flags needed.
#
AC_MSG_CHECKING(for platform-specific linker flags)
case "$host_os" in
darwin*)
	#
	# Add -Wl,-single_module to the LDFLAGS used with shared
	# libraries, to fix some error that show up in some cases;
	# some Apple documentation recommends it for most shared
	# libraries.
	#
	LDFLAGS_SHAREDLIB="-Wl,-single_module"
	#
	# Add -Wl,-search_paths_first to make sure that if we search
	# directories A and B, in that order, for a given library, a
	# non-shared version in directory A, rather than a shared
	# version in directory B, is chosen (so we can use
	# --with-pcap=/usr/local to force all programs to be linked
	# with a static version installed in /usr/local/lib rather than
	# the system version in /usr/lib).
	#
	# Also add -Wl,-rpath,@executable_path/../lib and
	# -Wl,-rpath,/usr/local/lib, so that, if we build an app
	# bundle, we can tweak all the executable images, shared
	# libraries, and plugins in the bundle to look for non-system
	# libraries in the rpath, rather than having a script tweak
	# DYLD_LIBRARY_PATH.
	#
	LDFLAGS="-Wl,-search_paths_first -Wl,-rpath,@executable_path/../lib -Wl,-rpath,/usr/local/lib $LDFLAGS"
	AC_MSG_RESULT([Apple linker - added -Wl,-single_module and -Wl,-search_paths_first, and rpaths])
	;;
cygwin*)
	#
	# Shared libraries in cygwin/Win32 must never contain
	# undefined symbols.
	#
	LDFLAGS="$LDFLAGS -no-undefined"
	AC_MSG_RESULT(CygWin GNU ld - added -no-undefined)
	;;
*)
	AC_MSG_RESULT(none needed)
	;;
esac
AC_SUBST(LDFLAGS_SHAREDLIB)

# Enable silent builds by default
# Verbose builds can be enabled with "./configure
# --enable-silent-rules ..." or "make V=1 ..."
m4_ifdef([AM_SILENT_RULES], [AM_SILENT_RULES([yes])],
  [AC_SUBST([AM_DEFAULT_VERBOSITY], [1])])

#
# On "Darwin", which we assume to mean "OS X" rather than "iOS" or
# "just Darwin" (as we don't currently support iOS, and as I don't
# think you can build and run "just Darwin" as an OS for PCs), we
# arrange to build some programs with Application Services so they
# can launch Web browsers and Finder windows, arrange to build some
# programs with System Configuration so they can get "friendly names"
# and other information about interfaces, and build any programs that
# use either of those frameworks or that report version information
# with Core Foundation as the frameworks in question use it and as we
# get version information from plists and thus need Core Foundation
# to process those plists.
#
case "$host_os" in

darwin*)
	AC_DEFINE(HAVE_OS_X_FRAMEWORKS, 1, [Define to 1 if you have OS X frameworks])
	APPLICATIONSERVICES_FRAMEWORKS="-framework ApplicationServices"
	SYSTEMCONFIGURATION_FRAMEWORKS="-framework SystemConfiguration"
	COREFOUNDATION_FRAMEWORKS="-framework CoreFoundation"

	#
	# OK, so we have the OS X frameworks; do they include
	# CFPropertyListCreateWithStream, or do we have
	# to fall back on CFPropertyListCreateFromStream?
	# (They only differ in the error return, which we
	# don't care about.  And, no, we shouldn't just
	# use CFPropertyListCreateFromStream, because it's
	# deprecated in newer releases.)
	#
	ac_save_LIBS="$LIBS"
	LIBS="$LIBS $COREFOUNDATION_FRAMEWORKS"
	AC_CHECK_FUNCS(CFPropertyListCreateWithStream)
	LIBS="$ac_save_LIBS"
	;;
esac
AC_SUBST(APPLICATIONSERVICES_FRAMEWORKS)
AC_SUBST(SYSTEMCONFIGURATION_FRAMEWORKS)
AC_SUBST(COREFOUNDATION_FRAMEWORKS)
AC_SUBST(OSX_APP_FLAGS)

dnl Look in /usr/local for header files and libraries ?
dnl XXX FIXME don't include /usr/local if it is already in the system
dnl search path as this causes gcc 3.2 on Linux to complain about a change
dnl of the system search order for includes
AC_ARG_ENABLE(usr-local,
  AC_HELP_STRING( [--enable-usr-local],
                  [look for headers and libs in /usr/local tree @<:@default=yes@:>@]),
    ac_cv_enable_usr_local=$enableval,ac_cv_enable_usr_local=yes)

AC_MSG_CHECKING(whether to use /usr/local for headers and libraries)
if test "x$ac_cv_enable_usr_local" = "xyes" ; then
	if test -d "/usr/local"; then
		AC_MSG_RESULT(yes)
		#
		# Arrange that we search for header files in the source directory
		# and in its "wiretap" subdirectory, as well as in "/usr/local/include",
		# as various packages we use ("libpcap", "zlib", "adns")
		# may have been installed under "/usr/local/include".
		#
		CPPFLAGS="$CPPFLAGS -I/usr/local/include"

		#
		# Arrange that we search for libraries in "/usr/local/lib".
		#
		AC_WIRESHARK_ADD_DASH_L(LDFLAGS, /usr/local/lib)
	else
		AC_MSG_RESULT(no)
	fi
else
	AC_MSG_RESULT(no)
fi

#
# If we're running Solaris, and LD_LIBRARY_PATH is defined, add it as a
# link directory.
#
case "$host_os" in
  solaris*)
    AC_MSG_CHECKING(for LD_LIBRARY_PATH, since you appear to be running Solaris)
    if test x$LD_LIBRARY_PATH != x ; then
      LIBS="$LIBS -R$LD_LIBRARY_PATH"
      AC_MSG_RESULT(yes -- added LD_LIBRARY_PATH to run-time linker path)
    else
      AC_MSG_RESULT(no -- this may be a problem in a few seconds)
    fi
  ;;
esac

#
# Check for versions of "sed" inadequate to handle, in libtool, a list
# of object files as large as the list in Wireshark.
#
# On Solaris, we check for "/bin/sed", "/usr/bin/sed", and "/usr/ucb/sed",
# as both "/usr/bin/sed" (which is also "/bin/sed", as "/bin" is just a
# symlink to "/usr/bin", but people may have "/bin" before "/usr/bin" in
# their search path) and "/usr/ucb/sed" are inadequate; "/usr/xpg4/bin/sed"
# is the only "sed" that comes with Solaris that can handle Wireshark.
#
# Add any checks here that are necessary for other OSes.
#
AC_WIRESHARK_GNU_SED_CHECK
if test "$HAVE_GNU_SED" = no ; then
	case "$host_os" in
	solaris*)
		AC_MSG_CHECKING(whether one of /usr/bin/sed or /bin/sed or /usr/ucb/sed will be used)
		case `which sed` in
			/bin/sed|/usr/bin/sed|/usr/ucb/sed)
			AC_MSG_RESULT(yes)
			AC_MSG_ERROR([change your path to search /usr/xpg4/bin or directory containing GNU sed before /usr/bin (and /bin and /usr/ucb)])
			;;

			*)
			AC_MSG_RESULT(no)
			;;
		esac
		;;

	*)
		:
		;;
	esac
fi

# Enable/disable wireshark

AC_ARG_ENABLE(wireshark,
  AC_HELP_STRING( [--enable-wireshark],
                  [build GTK+-based Wireshark @<:@default=yes, if GTK+ available@:>@]),
    enable_wireshark=$enableval,enable_wireshark=yes)

AC_ARG_ENABLE(packet-editor,
  AC_HELP_STRING( [--enable-packet-editor],
                  [add support for packet editor in Wireshark @<:@default=no@:>@]),
    enable_packet_editor=$enableval,enable_packet_editor=no)
if test x$enable_packet_editor = xyes; then
	AC_DEFINE(WANT_PACKET_EDITOR, 1, [Support for packet editor])
fi

AC_ARG_ENABLE(profile-build,
  AC_HELP_STRING( [--enable-profile-build],
		  [build profile-ready binaries @<:@default=no@:>@]),
    enable_profile_build=$enableval,enable_profile_build=no)
AM_CONDITIONAL(USE_PROFILE_BUILD, test x$enable_profile_build = xyes)
AC_MSG_CHECKING(if profile builds must be generated)
if test "x$enable_profile_build" = "xyes" ; then
	if test "x$GCC" = "xyes" -o "x$CLANG" = "xyes" ; then
		AC_MSG_RESULT(yes)
		CFLAGS=" -pg $CFLAGS"
		CXXFLAGS=" -pg $CXXFLAGS"
	else
		AC_MSG_RESULT(no)
		echo "Building profile binaries currently only supported for GCC and clang."
	fi
else
	AC_MSG_RESULT(no)
fi

# Create DATAFILE_DIR #define for config.h
datafiledir=$datadir/wireshark
datafiledir=`(
    test "x$prefix" = xNONE && prefix=$ac_default_prefix
    test "x$exec_prefix" = xNONE && exec_prefix=${prefix}
    # Ugly hack, but I don't see how this problem can be solved
    # properly that DATAFILE_DIR had a value starting with
    # "${prefix}/" instead of e.g. "/usr/local/"
    eval eval echo "$datafiledir"
)`
AC_DEFINE_UNQUOTED(DATAFILE_DIR,"$datafiledir", [Directory for data])

# Create DOC_DIR #define for config.h
docdir=`(
    test "x$prefix" = xNONE && prefix=$ac_default_prefix
    test "x$exec_prefix" = xNONE && exec_prefix=${prefix}
    # Ugly hack, but I don't see how this problem can be solved
    # properly that DOC_DIR had a value starting with
    # "${prefix}/" instead of e.g. "/usr/local/"
    eval eval echo "$docdir"
)`
AC_DEFINE_UNQUOTED(DOC_DIR, "$docdir", [Directory for docs])

GTK2_MIN_VERSION=2.12.0
AC_SUBST(GTK2_MIN_VERSION)
GTK3_MIN_VERSION=3.0.0
AC_SUBST(GTK3_MIN_VERSION)
QT_MIN_VERSION=4.6.0
AC_SUBST(QT_MIN_VERSION)
# GTK+ and Qt checks; we require GTK+ $GTK2_MIN_VERSION or later or
# GTK3_MIN_VERSION or later or Qt $QT_MIN_VERSION or later.
#
# We only do those if we're going to be building Wireshark;
# otherwise, we don't have any GUI to build, so we don't use
# GTK+ or Qt.
#
# We don't add $GTK_LIBS or $Qt_LIBS to LIBS, because we don't want to
# force all programs to be built with GTK+ or Qt.
#
# Release dates for GTK+ versions:
# 2.12.0: 14 Sep 2007
# 2.14.0: 04 Sep 2008
# 2.16.0: 13 Mar 2009
# 2.18.0: 23 Sep 2009
# 2.20.0: 23 Mar 2010
# 2.22.0: 23 Sep 2010
# 2.24.0: 30 Jan 2011
# 3.0.0:  10 Feb 2011
# 3.2.0:  25 Sep 2011
# 3.4.0:  26 Mar 2012
# 3.6.0:  24 Sep 2012
# 3.8.0:  25 Mar 2013

if test "x$enable_wireshark" = "xyes"; then
	if test "x$with_gtk2" = "xunspecified" -a \
		"x$with_gtk3" = "xunspecified" -a \
		"x$with_qt" = "xunspecified"; then
		#
		# No GUI toolkit was explicitly specified; pick GTK+ 3.
		#
		with_gtk3=yes
	fi
	if test "x$with_qt" = "xyes"; then
<<<<<<< HEAD

		AC_MSG_CHECKING(whether we have a working C++ compiler)
		AC_LANG_PUSH([C++])
		AC_LINK_IFELSE([AC_LANG_PROGRAM([], [])],
			[AC_MSG_RESULT(yes)],
			[
			 AC_MSG_RESULT(no)
			 AC_MSG_ERROR(Need a working C++ compiler to build Wireshark with Qt)
			])
		AC_LANG_POP([C++])
=======
		#
		# Qt was specified; Make sure we have a C++ compiler.
		#
		if test -z "$CXX"; then
			AC_MSG_ERROR(Need a working C++ compiler to build Wireshark with Qt)
		fi
>>>>>>> b8bc01c7

		#
		# Now make sure we have Qt and, if so, add the flags
		# for it to CFLAGS and CXXFLAGS.
		#
		AC_WIRESHARK_QT_CHECK($QT_MIN_VERSION,
		[
			CFLAGS="$CFLAGS $Qt_CFLAGS"
			CXXFLAGS="$CXXFLAGS $Qt_CFLAGS"
			have_qt=yes
		]
		, [AC_MSG_ERROR([Qt is not available])])

		#
		# XXX - greasy hack to make ui/gtk/recent.c
		# compile.
		#
		CPPFLAGS="-DQT_GUI_LIB"

<<<<<<< HEAD
		#
		# We don't know whether we have GTK+, but we
		# won't be using it, so it's as if we don't
		# have it.
		#
		have_gtk=no
	else
		#
		# Not Qt - either GTK+ 3.x or 2.x.
		#
		if test "x$with_gtk3" = "xyes"; then
			AM_PATH_GTK_3_0(3.0.0,
			[
				CFLAGS="$CFLAGS $GTK_CFLAGS"
				CXXFLAGS="$CXXFLAGS $GTK_CFLAGS"
				have_gtk=yes
				AC_DEFINE(HAVE_GTK, 1,
				    [Define to 1 if compiling with GTK])
			], have_gtk=no)

		else
			AM_PATH_GTK_2_0($GTK2_MIN_VERSION,
			[
				CFLAGS="$CFLAGS $GTK_CFLAGS"
				CXXFLAGS="$CXXFLAGS $GTK_CFLAGS"
				have_gtk=yes
				AC_DEFINE(HAVE_GTK, 1,
				    [Define to 1 if compiling with GTK])
			], have_gtk=no)
		fi
=======
	if test "x$with_gtk3" = "xyes"; then
		#
		# GTK+ 3 was specified; make sure they didn't also
		# specify GTK+ 2, as we don't support building both
		# GTK+ 2 and GTK+ 3 versions at the same time.
		#
		if test "x$with_gtk2" = "xyes"; then
			AC_MSG_ERROR([Both GTK+ 2 and GTK+ 3 were specified; choose one but not both])
		fi

		#
		# Make sure we have GTK+ 3.
		#
		AM_PATH_GTK_3_0(3.0.0,
		[
			CFLAGS="$CFLAGS $GTK_CFLAGS"
			CXXFLAGS="$CXXFLAGS $GTK_CFLAGS"
			have_gtk=yes
		], have_gtk=no)
	elif test "x$with_gtk2" = "xyes"; then
		#
		# GTK+ 3 wasn't specified, and GTK+ 2 was specified;
		# make sure we have GTK+ 2.
		#
		AM_PATH_GTK_2_0($GTK2_MIN_VERSION,
		[
			CFLAGS="$CFLAGS $GTK_CFLAGS"
			CXXFLAGS="$CXXFLAGS $GTK_CFLAGS"
			have_gtk=yes
		], have_gtk=no)
>>>>>>> b8bc01c7
	fi
else
	have_qt=no
	have_gtk=no
fi

GLIB_MIN_VERSION=2.14.0
AC_SUBST(GLIB_MIN_VERSION)
# GLib checks; we require GLib $GLIB_MIN_VERSION or later, and require gmodule
# support, as we need that for dynamically loading plugins.
# If we found GTK+, this doesn't add GLIB_CFLAGS to CFLAGS, because
# AM_PATH_GTK will add GTK_CFLAGS to CFLAGS, and GTK_CFLAGS is a
# superset of GLIB_CFLAGS.  If we didn't find GTK+, it does add
# GLIB_CFLAGS to CFLAGS.
# However, this means that both @GLIB_LIBS@ and @GTK_LIBS@ will be
# set when generating the Makefile, so we can make programs that require
# only GLib link with @GLIB_LIBS@ and make programs that require GTK+
# link with @GTK_LIBS@ (which includes @GLIB_LIBS@).
# We don't add $GLIB_LIBS to LIBS, because we don't want to force all
# programs to be built with GLib.
#
# Release dates for GLib versions:
# 2.14.0: 03 Aug 2007
# 2.16.0: 10 Mar 2008
# 2.18.0: 02 Sep 2008
# 2.20.0: 13 Mar 2009
# 2.22.0: 22 Sep 2009
# 2.24.0: 28 Mar 2010
# 2.26.0: 27 Sep 2010
# 2.28.0: 08 Feb 2011
# 2.30.0: 27 Sep 2011
# 2.32.0: 24 Mar 2012
# 2.34.0: 24 Sep 2012
# 2.36.0: 25 Mar 2013

have_wireshark_cxx="false"
if test "$have_gtk" = "no" ; then
	#
	# We don't have GTK+.
	#
	if test "$have_qt" = "yes" ; then
		#
		# However, we do have Qt, and thus will be building
		# Wireshark (if the user had explicitly disabled
		# Wireshark, we wouldn't have looked for Qt, so we
		# wouldn't think we had it, and thus wouldn't be here).
		#
		wireshark_bin="wireshark\$(EXEEXT)"
	        # Give automake a hint that it needs to use c++ linking.
                have_wireshark_cxx="yes"
		wireshark_man="wireshark.1"
	        wireshark_SUBDIRS="codecs ui/qt"
	else
		#
		# We don't have Qt, either, which means we have no UI
		# toolkit.
		#
		# If they didn't explicitly say "--disable-wireshark",
		# fail (so that, unless they explicitly indicated that
		# they don't want Wireshark, we stop so they know they
		# won't be getting Wireshark unless they fix the GTK+/Qt
		# problem).
		#
		if test "x$enable_wireshark" = "xyes"; then
			if test "x$with_gtk3" = "xyes"; then
				AC_MSG_ERROR([GTK+ $GTK3_MIN_VERSION or later isn't available, so Wireshark can't be compiled])
			else
				AC_MSG_ERROR([Neither Qt nor GTK+ $GTK2_MIN_VERSION or later are available, so Wireshark can't be compiled])
			fi
		fi
		wireshark_bin=""
		wireshark_man=""
	fi
	# Use GLIB_CFLAGS
	AM_PATH_GLIB_2_0($GLIB_MIN_VERSION,
	[
		CFLAGS="$CFLAGS $GLIB_CFLAGS"
		CXXFLAGS="$CXXFLAGS $GLIB_CFLAGS"
	], AC_MSG_ERROR(GLib $GLIB_MIN_VERSION or later distribution not found.), gthread gmodule)
else
	#
	# We have GTK+, and thus will be building Wireshark (if the user
	# had explicitly disabled Wireshark, we wouldn't have looked for
	# GTK+, so we wouldn't think we had it, and thus wouldn't be here).
	#
	wireshark_bin="wireshark\$(EXEEXT)"
	wireshark_man="wireshark.1"
	wireshark_SUBDIRS="codecs ui/gtk"
	# Don't use GLIB_CFLAGS
	AM_PATH_GLIB_2_0($GLIB_MIN_VERSION, , AC_MSG_ERROR(GLib $GLIB_MIN_VERSION or later distribution not found.), gthread gmodule)

	CPPFLAGS="-DGDK_PIXBUF_DISABLE_DEPRECATED $CPPFLAGS"
	CPPFLAGS="-DGDK_DISABLE_DEPRECATED $CPPFLAGS"
	CPPFLAGS="-DGTK_DISABLE_DEPRECATED $CPPFLAGS"
	CPPFLAGS="-DGTK_DISABLE_SINGLE_INCLUDES $CPPFLAGS"
	if test ! \( $gtk_config_major_version -eq 2 -a $gtk_config_minor_version -lt 20 \) ; then
		# Enable GSEAL when building with GTK > 2.20
		# (Versions prior to 2.22 lacked some necessary accessors.)
		CPPFLAGS="-DGSEAL_ENABLE $CPPFLAGS"
	fi
fi

#
# "make dist" requires that we have the Qt build tools.
#
# Annoyingly, at least on Fedora 16, uic and moc are named XXX-qt4
# rather than just XXX, perhaps to allow Qt 3 and Qt 4 tools to be
# installed; if they're still doing that in current Fedora releases,
# perhaps there will also be XXX-qt5 when they pick up Qt 5.
#
AC_PATH_PROG(UIC, uic)
if test "x$UIC" = x
then
	AC_PATH_PROG(UIC, uic-qt4)
	if test "x$UIC" = x
	then
		if test "x$with_qt" = "xyes"; then
			#
			# If you want to build with Qt, you'd better
			# have uic.
			#
			AC_MSG_ERROR(I couldn't find uic or uic-qt4; make sure it's installed and in your path)
		else
			#
			# We shouldn't fail here, as the user's not
			# building with Qt, and we shouldn't force them
			# to have Qt installed if they're not doing so.
			# "make dist" will fail if they do that, but
			# we don't know whether they'll be doing that,
			# so this is the best we can do.
			#
			UIC=uic
		fi
	fi
fi
AC_SUBST(UIC)
AC_PATH_PROG(MOC, moc)
if test "x$MOC" = x
then
	AC_PATH_PROG(MOC, moc-qt4)
	if test "x$MOC" = x
	then
		if test "x$with_qt" = "xyes"; then
			#
			# If you want to build with Qt, you'd better
			# have moc.
			#
			AC_MSG_ERROR(I couldn't find moc or moc-qt4; make sure it's installed and in your path)
		else
			#
			# We shouldn't fail here, as the user's not
			# building with Qt, and we shouldn't force them
			# to have Qt installed if they're not doing so.
			# "make dist" will fail if they do that, but
			# we don't know whether they'll be doing that,
			# so this is the best we can do.
			#
			MIC=moc
		fi
	fi
fi
AC_SUBST(MOC)

# Error out if a glib header other than a "top level" header
#  (glib.h, glib-object.h, gio.h) or certain other headers( e.g.,gmodule.h)
#  is used.
CPPFLAGS="-DG_DISABLE_SINGLE_INCLUDES $CPPFLAGS"

# Error out on the usage of deprecated glib functions
CPPFLAGS="-DG_DISABLE_DEPRECATED $CPPFLAGS"

#
# Check whether GLib modules are supported, to determine whether we
# can support plugins.
#
AC_MSG_CHECKING(whether GLib supports loadable modules)
ac_save_CFLAGS="$CFLAGS"
ac_save_LIBS="$LIBS"
CFLAGS="$CFLAGS $GLIB_CFLAGS"
LIBS="$GLIB_LIBS $LIBS"
AC_TRY_RUN([
#include <glib.h>
#include <gmodule.h>
#include <stdio.h>
#include <stdlib.h>

int
main ()
{
  if (g_module_supported())
    return 0;	/* success */
  else
    return 1;	/* failure */
}
], ac_cv_glib_supports_modules=yes, ac_cv_glib_supports_modules=no,
   [echo $ac_n "cross compiling; assumed OK... $ac_c"
    ac_cv_glib_supports_modules=yes])
CFLAGS="$ac_save_CFLAGS"
LIBS="$ac_save_LIBS"
if test "$ac_cv_glib_supports_modules" = yes ; then
  AC_MSG_RESULT(yes)
  have_plugins=yes
else
  AC_MSG_RESULT(no)
  have_plugins=no
fi

#
# If we have <dlfcn.h>, check whether we can use dladdr to find a
# filename (hopefully, a full pathname, but no guarantees) for
# the executable.
#
if test "$ac_cv_header_dlfcn_h" = "yes"
then
	AC_MSG_CHECKING(whether dladdr can be used to find the pathname of an executable)
	ac_save_CFLAGS="$CFLAGS"
	ac_save_LIBS="$LIBS"
	CFLAGS="$CFLAGS $GLIB_CFLAGS"
	LIBS="$GLIB_LIBS $LIBS"
	AC_TRY_RUN([
#define _GNU_SOURCE	/* required on Linux, sigh */
#include <dlfcn.h>

int
main(void)
{
	Dl_info info;

	if (!dladdr((void *)main, &info))
		return 1;	/* failure */
	return 0;		/* assume success */
}
], ac_cv_dladdr_finds_executable_path=yes, ac_cv_dladdr_finds_executable_path=no,
   [echo $ac_n "cross compiling; assumed OK... $ac_c"
    ac_cv_dladdr_finds_executable_path=yes])
	CFLAGS="$ac_save_CFLAGS"
	LIBS="$ac_save_LIBS"
	if test x$ac_cv_dladdr_finds_executable_path = xyes
	then
		AC_DEFINE(DLADDR_FINDS_EXECUTABLE_PATH, 1, [Define if dladdr can be used to find the path of the executable])
	fi
	AC_MSG_RESULT($ac_cv_dladdr_finds_executable_path)
fi

#
# Check whether GLib's printf supports thousands grouping. (This might
# be different from the system's printf since GLib can optionally use
# its own printf implementation.)
#
AC_MSG_CHECKING(whether GLib supports POSIX/XSI thousands grouping)
ac_save_CFLAGS="$CFLAGS"
ac_save_LIBS="$LIBS"
CFLAGS="$CFLAGS $GLIB_CFLAGS"
LIBS="$GLIB_LIBS $LIBS"
AC_TRY_RUN([
#include <glib.h>
#include <locale.h>
#include <stdio.h>
#include <string.h>

int
main ()
{
  gchar *str;
  setlocale(LC_ALL, "en_US.UTF-8");
  str = g_strdup_printf("%'u", 123456);
  return (strcmp (str, "123,456") != 0);
}
], ac_cv_glib_supports_printf_grouping=yes, ac_cv_glib_supports_printf_grouping=no,
   [echo $ac_n "cross compiling; playing it safe... $ac_c"
    ac_cv_glib_supports_printf_grouping=no])
CFLAGS="$ac_save_CFLAGS"
LIBS="$ac_save_LIBS"
if test "$ac_cv_glib_supports_printf_grouping" = yes ; then
  AC_MSG_RESULT(yes)
  AC_DEFINE(HAVE_GLIB_PRINTF_GROUPING, 1, [Define if your printf() function supports thousands grouping.])
else
  AC_MSG_RESULT(no)
fi

if test "x$have_gtk" = "xyes"
then
    #
    # We have GTK+; do we want the OS X integration functions and,
    # if so, do we have them and, if so, which versions do we have,
    # the old Carbon-based ones or the new Cocoa-based ones?
    #
    AC_MSG_CHECKING(whether to use OS X integration functions)

    AC_ARG_WITH(osx-integration,
      AC_HELP_STRING( [--with-osx-integration],
                      [use OS X integration functions @<:@default=yes, if available@:>@]),
    [
        if test $withval = no
        then
            want_osx_integration=no
        else
            want_osx_integration=yes
        fi
    ],[
        want_osx_integration=yes
    ])
    if test "x$want_osx_integration" = "xno"; then
        AC_MSG_RESULT(no)
    else
        AC_MSG_RESULT(yes)
        AC_WIRESHARK_OSX_INTEGRATION_CHECK
    fi
fi

AC_SUBST(wireshark_bin)
AC_SUBST(wireshark_man)
AM_CONDITIONAL(HAVE_Qt, test "$have_qt" = "yes")
AM_CONDITIONAL(HAVE_WIRESHARK_CXX, test "$have_wireshark_cxx" = "yes")


# Enable/disable tshark

AC_ARG_ENABLE(tshark,
  AC_HELP_STRING( [--enable-tshark],
                  [build TShark @<:@default=yes@:>@]),
    tshark=$enableval,enable_tshark=yes)

if test "x$enable_tshark" = "xyes" ; then
	tshark_bin="tshark\$(EXEEXT)"
	tshark_man="tshark.1"
	wiresharkfilter_man="wireshark-filter.4"
else
	tshark_bin=""
	tshark_man=""
fi
AC_SUBST(tshark_bin)
AC_SUBST(tshark_man)
AC_SUBST(wiresharkfilter_man)



# Enable/disable editcap

AC_ARG_ENABLE(editcap,
  AC_HELP_STRING( [--enable-editcap],
                  [build editcap @<:@default=yes@:>@]),
    enable_editcap=$enableval,enable_editcap=yes)

if test "x$enable_editcap" = "xyes" ; then
	editcap_bin="editcap\$(EXEEXT)"
	editcap_man="editcap.1"
else
	editcap_bin=""
	editcap_man=""
fi
AC_SUBST(editcap_bin)
AC_SUBST(editcap_man)

# Enabling/disabling of dumpcap is done later (after we know if we have PCAP
# or not)

# Enable/disable capinfos

AC_ARG_ENABLE(capinfos,
  AC_HELP_STRING( [--enable-capinfos],
                  [build capinfos @<:@default=yes@:>@]),
    enable_capinfos=$enableval,enable_capinfos=yes)

if test "x$enable_capinfos" = "xyes" ; then
	capinfos_bin="capinfos\$(EXEEXT)"
	capinfos_man="capinfos.1"
else
	capinfos_bin=""
	capinfos_man=""
fi
AC_SUBST(capinfos_bin)
AC_SUBST(capinfos_man)


# Enable/disable mergecap

AC_ARG_ENABLE(mergecap,
  AC_HELP_STRING( [--enable-mergecap],
                  [build mergecap @<:@default=yes@:>@]),
    enable_mergecap=$enableval,enable_mergecap=yes)

if test "x$enable_mergecap" = "xyes" ; then
	mergecap_bin="mergecap\$(EXEEXT)"
	mergecap_man="mergecap.1"
else
	mergecap_bin=""
	mergecap_man=""
fi
AC_SUBST(mergecap_bin)
AC_SUBST(mergecap_man)


# Enable/disable reordercap

AC_ARG_ENABLE(reordercap,
  AC_HELP_STRING( [--enable-reordercap],
                  [build reordercap @<:@default=yes@:>@]),
    enable_reordercap=$enableval,enable_reordercap=yes)

if test "x$enable_reordercap" = "xyes" ; then
	reordercap_bin="reordercap\$(EXEEXT)"
	reordercap_man="reordercap.1"
else
	reordercap_bin=""
	reordercap_man=""
fi
AC_SUBST(reordercap_bin)
AC_SUBST(reordercap_man)


# Enable/disable text2pcap

AC_ARG_ENABLE(text2pcap,
  AC_HELP_STRING( [--enable-text2pcap],
                  [build text2pcap @<:@default=yes@:>@]),
    text2pcap=$enableval,enable_text2pcap=yes)

if test "x$enable_text2pcap" = "xyes" ; then
	text2pcap_bin="text2pcap\$(EXEEXT)"
	text2pcap_man="text2pcap.1"
else
	text2pcap_bin=""
	text2pcap_man=""
fi
AC_SUBST(text2pcap_bin)
AC_SUBST(text2pcap_man)


# Enable/disable dftest

AC_ARG_ENABLE(dftest,
  AC_HELP_STRING( [--enable-dftest],
                  [build dftest @<:@default=yes@:>@]),
    enable_dftest=$enableval,enable_dftest=yes)

if test "x$enable_dftest" = "xyes" ; then
	dftest_bin="dftest\$(EXEEXT)"
	dftest_man="dftest.1"
else
	dftest_bin=""
	dftest_man=""
fi
AC_SUBST(dftest_bin)
AC_SUBST(dftest_man)


# Enable/disable randpkt

AC_ARG_ENABLE(randpkt,
  AC_HELP_STRING( [--enable-randpkt],
                  [build randpkt @<:@default=yes@:>@]),
    enable_randpkt=$enableval,enable_randpkt=yes)

if test "x$enable_randpkt" = "xyes" ; then
	randpkt_bin="randpkt\$(EXEEXT)"
	randpkt_man="randpkt.1"
else
	randpkt_bin=""
	randpkt_man=""
fi
AC_SUBST(randpkt_bin)
AC_SUBST(randpkt_man)



dnl Checks for "gethostbyname()" - and "-lnsl", if we need it to get
dnl "gethostbyname()".
AC_WIRESHARK_GETHOSTBY_LIB_CHECK

dnl Checks for "connect()", used as a proxy for "socket()" - and
dnl "-lsocket", if we need it to get "connect()".
AC_WIRESHARK_SOCKET_LIB_CHECK

dnl pcap check
AC_MSG_CHECKING(whether to use libpcap for packet capture)

AC_ARG_WITH(pcap,
  AC_HELP_STRING( [--with-pcap@<:@=DIR@:>@],
                  [use libpcap for packet capturing @<:@default=yes@:>@]),
[
	if test $withval = no
	then
		want_pcap=no
	elif test $withval = yes
	then
		want_pcap=yes
	else
		want_pcap=yes
		pcap_dir=$withval
	fi
],[
	want_pcap=yes
	pcap_dir=
])
if test "x$want_pcap" = "xno" ; then
	AC_MSG_RESULT(no)
else
	AC_MSG_RESULT(yes)
	AC_WIRESHARK_PCAP_CHECK
fi


dnl Check for airpcap
AC_MSG_CHECKING(whether to include airpcap support)
AC_ARG_ENABLE(airpcap,
  AC_HELP_STRING( [--enable-airpcap],
                  [use AirPcap in Wireshark @<:@default=yes@:>@]),
  enable_airpcap=$enableval, enable_airpcap=yes)

if test x$enable_airpcap = xyes; then
	if test "x$want_pcap" = "xno" ; then
		enable_airpcap=no
		AC_MSG_RESULT(pcap not available - disabling airpcap)
	else
		AC_MSG_RESULT(yes)
		AC_DEFINE(HAVE_AIRPCAP, 1, [Enable AirPcap])
	fi
else
	AC_MSG_RESULT(no)
fi


dnl dumpcap check
AC_MSG_CHECKING(whether to build dumpcap)

AC_ARG_ENABLE(dumpcap,
  AC_HELP_STRING( [--enable-dumpcap],
                  [build dumpcap @<:@default=yes@:>@]),
    enable_dumpcap=$enableval,enable_dumpcap=yes)

if test "x$enable_dumpcap" = "xyes" ; then
	if test "x$want_pcap" = "xno" ; then
		enable_dumpcap=no
		AC_MSG_RESULT(pcap not available - disabling dumpcap)
	else
		AC_MSG_RESULT(yes)
	fi
else
	AC_MSG_RESULT(no)
fi

if test "x$enable_dumpcap" = "xyes" ; then
	dumpcap_bin="dumpcap\$(EXEEXT)"
	dumpcap_man="dumpcap.1"
else
	dumpcap_bin=""
	dumpcap_man=""
fi
AC_SUBST(dumpcap_bin)
AC_SUBST(dumpcap_man)

# Enable/disable rawshark

dnl rawshark check
AC_MSG_CHECKING(whether to build rawshark)

AC_ARG_ENABLE(rawshark,
  AC_HELP_STRING( [--enable-rawshark],
                  [build rawshark @<:@default=yes@:>@]),
    rawshark=$enableval,enable_rawshark=yes)

if test "x$enable_rawshark" = "xyes" ; then
	if test "x$want_pcap" = "xno" ; then
		enable_rawshark=no
		AC_MSG_RESULT(pcap not available - disabling rawshark)
	else
		AC_MSG_RESULT(yes)
	fi
else
	AC_MSG_RESULT(no)
fi

if test "x$enable_rawshark" = "xyes" ; then
	rawshark_bin="rawshark\$(EXEEXT)"
	rawshark_man="rawshark.1"
else
	rawshark_bin=""
	rawshark_man=""
fi
AC_SUBST(rawshark_bin)
AC_SUBST(rawshark_man)

dnl Use pcap-ng by default
AC_ARG_ENABLE(pcap-ng-default,
  AC_HELP_STRING( [--enable-pcap-ng-default],
                  [use the pcap-ng file format by default instead of pcap @<:@default=yes@:>@]),
    enable_pcap_ng_default=$enableval,enable_pcap_ng_default=yes)
if test x$enable_pcap_ng_default = xyes; then
	AC_DEFINE(PCAP_NG_DEFAULT, 1, [Support for pcap-ng])
fi

dnl pcap remote check
AC_MSG_CHECKING(whether to use libpcap remote capturing feature)

AC_ARG_WITH(pcap-remote,
    AC_HELP_STRING([--with-pcap-remote],
                   [use libpcap remote capturing (requires libpcap)]),
[
    if test $withval = no
    then
        want_pcap_remote=no
    else
        want_pcap_remote=yes
    fi
],[
    want_pcap_remote=no
])
if test "x$want_pcap_remote" = "xno" -o "x$want_pcap" = "xno" ; then
    AC_MSG_RESULT(no)
else
    AC_MSG_RESULT(yes)
    AC_WIRESHARK_PCAP_REMOTE_CHECK
fi

dnl zlib check
AC_MSG_CHECKING(whether to use zlib for gzip compression and decompression)

AC_ARG_WITH(zlib,
  AC_HELP_STRING([--with-zlib@<:@=DIR@:>@],
                 [use zlib (located in directory DIR, if supplied) for gzip compression and decompression @<:@default=yes, if available@:>@]),
[
	if test "x$withval" = "xno"
	then
		want_zlib=no
	elif test "x$withval" = "xyes"
	then
		want_zlib=yes
	else
		want_zlib=yes
		zlib_dir="$withval"
	fi
],[
	#
	# Use zlib if it's present, otherwise don't.
	#
	want_zlib=ifavailable
	zlib_dir=
])
if test "x$want_zlib" = "xno" ; then
        AC_MSG_RESULT(no)
else
        AC_MSG_RESULT(yes)
        AC_WIRESHARK_ZLIB_CHECK
	if test "x$want_zlib" = "xno" ; then
		AC_MSG_RESULT(zlib not found - disabling gzip compression and decompression)
	else
		if test "x$ac_cv_func_inflatePrime" = "xno" ; then
			AC_MSG_RESULT(inflatePrime not found in zlib - disabling gzipped capture file support)
		fi
	fi
fi

dnl Lua check
AC_MSG_CHECKING(whether to use liblua for the Lua scripting plugin)

AC_ARG_WITH(lua,
  AC_HELP_STRING( [--with-lua@<:@=DIR@:>@],
                  [use liblua (located in directory DIR, if supplied) for the Lua scripting plugin @<:@default=yes, if available@:>@]),
[
	if test $withval = no
	then
		want_lua=no
	elif test $withval = yes
	then
		want_lua=yes
	else
		want_lua=yes
		lua_dir=$withval
	fi
],[
	#
	# Use liblua by default
	#
	want_lua=ifavailable
	lua_dir=
])
if test "x$want_lua" = "xno" ; then
	AC_MSG_RESULT(no)
else
	AC_MSG_RESULT(yes)
	AC_WIRESHARK_LIBLUA_CHECK
	if test "x$want_lua" = "xno" ; then
		AC_MSG_RESULT(liblua not found - disabling support for the lua scripting plugin)
	fi
fi
AM_CONDITIONAL(HAVE_LIBLUA, test x$want_lua = xyes)


dnl portaudio check
AC_MSG_CHECKING(whether to use libportaudio for the rtp_player)

AC_ARG_WITH(portaudio,
  AC_HELP_STRING( [--with-portaudio@<:@=DIR@:>@],
                  [use libportaudio (located in directory DIR, if supplied) for the rtp_player @<:@default=yes, if available@:>@]),
[
	if test $withval = no
	then
		want_portaudio=no
	elif test $withval = yes
	then
		want_portaudio=yes
	else
		want_portaudio=yes
		portaudio_dir=$withval
	fi
],[
	#
	# Use libportaudio by default
	#
	want_portaudio=ifavailable
	portaudio_dir=
])
if test "x$want_portaudio" = "xno" ; then
	AC_MSG_RESULT(no)
else
	AC_MSG_RESULT(yes)
	AC_WIRESHARK_LIBPORTAUDIO_CHECK
	if test "x$want_portaudio" = "xno" ; then
		AC_MSG_RESULT(libportaudio not found - disabling support for the rtp_player)
	fi
fi
AM_CONDITIONAL(HAVE_LIBPORTAUDIO, test x$want_portaudio = xyes)


dnl ipv6 check
AC_ARG_ENABLE(ipv6,
  AC_HELP_STRING( [--enable-ipv6],
                  [use IPv6 name resolution, if available @<:@default=yes@:>@]),
    enable_ipv6=$enableval,enable_ipv6=yes)

AC_MSG_CHECKING(whether to enable ipv6 name resolution if available)
if test "x$enable_ipv6" = "xno" ; then
	AC_MSG_RESULT(no)
else
	AC_MSG_RESULT(yes)
	AC_WIRESHARK_IPV6_STACK
fi


dnl Check if dumpcap should be installed with filesystem capabilities
AC_PATH_PROG(SETCAP, setcap)
AC_ARG_ENABLE(setcap-install,
  AC_HELP_STRING( [--enable-setcap-install],
                  [install dumpcap with cap_net_admin and cap_net_raw @<:@default=no@:>@]),
    enable_setcap_install=$enableval,enable_setcap_install=no)

AC_MSG_CHECKING(whether to install dumpcap with cap_net_admin and cap_net_raw capabilities)
if test "x$enable_setcap_install" = "xno" ; then
	AC_MSG_RESULT(no)
else
	if test "x$SETCAP" = "x" ; then
		AC_MSG_RESULT(no. Setcap not found)
	elif test "x$enable_dumpcap" = "xno" ; then
		AC_MSG_ERROR(Setcap install works only with dumpcap but dumpcap is disabled)
	else
		AC_MSG_RESULT(yes)
	fi
fi

AM_CONDITIONAL(SETCAP_INSTALL, test x$enable_setcap_install = xyes)

dnl Check if dumpcap should be installed setuid
AC_ARG_ENABLE(setuid-install,
  AC_HELP_STRING( [--enable-setuid-install],
                  [install dumpcap as setuid @<:@default=no@:>@]),
    enable_setuid_install=$enableval,enable_setuid_install=no)

AC_MSG_CHECKING(whether to install dumpcap setuid)
if test "x$enable_setuid_install" = "xno" ; then
	AC_MSG_RESULT(no)
else
	if test "x$enable_setcap_install" = "xyes" ; then
		enable_setuid_install=no
		AC_MSG_RESULT(no; using setcap instead)
	elif test "x$enable_dumpcap" = "xno" ; then
		AC_MSG_ERROR(Setuid install works only with dumpcap but dumpcap is disabled)
	else
		AC_MSG_RESULT(yes)
	fi
fi

AM_CONDITIONAL(SETUID_INSTALL, test x$enable_setuid_install = xyes)
AC_CHECK_FUNCS(setresuid setresgid)

dnl ...but our Network Operations group is named "no"!
DUMPCAP_GROUP=''
AC_ARG_WITH(dumpcap-group,
  AC_HELP_STRING( [--with-dumpcap-group=GROUP],
                  [restrict dumpcap to GROUP]),
[
  if test "x$withval" = "xyes"; then
      AC_MSG_ERROR([No dumpcap group specified.])
  elif test "x$withval" != "xno"; then
      if test "x$enable_dumpcap" = "xno" ; then
          AC_MSG_ERROR(dumpcap group install works only with dumpcap but dumpcap is disabled)
      fi
      AC_MSG_RESULT($withval)
      DUMPCAP_GROUP="$withval"
  fi
])
AC_SUBST(DUMPCAP_GROUP)
AM_CONDITIONAL(HAVE_DUMPCAP_GROUP, test x$DUMPCAP_GROUP != x)

dnl libcap (not libpcap) check
LIBCAP_LIBS=''
AC_MSG_CHECKING(whether to use the libcap capabilities library)

AC_ARG_WITH(libcap,
  AC_HELP_STRING( [--with-libcap@<:@=DIR@:>@],
                  [use libcap (located in directory DIR, if supplied) for POSIX.1e capabilities management @<:@default=yes, if present@:>@]),
[
if   test "x$withval" = "xno";  then
	want_libcap=no
elif test "x$withval" = "xyes"; then
	want_libcap=yes
elif test -d "$withval"; then
	want_libcap=yes
	AC_WIRESHARK_ADD_DASH_L(LDFLAGS, ${withval}/lib)
fi
])
if test "x$with_libcap" = "xno" ; then
	AC_MSG_RESULT(no)
else
	AC_MSG_RESULT(yes)
	AC_WIRESHARK_LIBCAP_CHECK
fi
AC_SUBST(LIBCAP_LIBS)

dnl Checks for header files.
<<<<<<< HEAD
AC_CHECK_HEADERS(direct.h dirent.h fcntl.h grp.h inttypes.h netdb.h pwd.h stdarg.h stddef.h unistd.h)
=======
dnl Some of these may not be needed: http://hacks.owlfolio.org/header-survey/
AC_CHECK_HEADERS(direct.h dirent.h fcntl.h getopt.h grp.h inttypes.h netdb.h pwd.h stdarg.h stddef.h unistd.h)
>>>>>>> b8bc01c7
AC_CHECK_HEADERS(sys/ioctl.h sys/param.h sys/socket.h sys/sockio.h sys/stat.h sys/time.h sys/types.h sys/utsname.h sys/wait.h)
AC_CHECK_HEADERS(netinet/in.h)
AC_CHECK_HEADERS(arpa/inet.h arpa/nameser.h)

dnl SSL Check
SSL_LIBS=''
AC_MSG_CHECKING(whether to use SSL library)

AC_ARG_WITH(ssl,
  AC_HELP_STRING( [--with-ssl@<:@=DIR@:>@],
                  [use SSL crypto library (located in directory DIR, if supplied) @<:@default=no@:>@]),
[
if test "x$withval" = "xno";  then
	want_ssl=no
elif test "x$withval" = "xyes"; then
	want_ssl=yes
elif test -d "$withval"; then
	want_ssl=yes
	AC_WIRESHARK_ADD_DASH_L(LDFLAGS, ${withval}/lib)
fi
],[
	want_ssl=no
])
if test "x$want_ssl" = "xyes"; then
	AC_MSG_RESULT(yes)
	AC_CHECK_LIB(crypto,EVP_md5,
	    [
		SSL_LIBS=-lcrypto
	    ],
	    [
                AC_MSG_ERROR([SSL crypto library was requested, but is not available])
	    ])
else
	AC_MSG_RESULT(no)
fi
AC_SUBST(SSL_LIBS)

dnl kerberos check
AC_MSG_CHECKING(whether to use Kerberos library)

AC_ARG_WITH(krb5,
  AC_HELP_STRING( [--with-krb5@<:@=DIR@:>@],
                  [use Kerberos library (located in directory DIR, if supplied) to use in Kerberos dissection @<:@default=yes@:>@]),
[
	if test $withval = no
	then
		want_krb5=no
	elif test $withval = yes
	then
		want_krb5=yes
	else
		want_krb5=yes
		krb5_dir=$withval
	fi
],[
	#
	# Use Kerberos library if available, otherwise don't.
	#
	want_krb5=ifavailable
	krb5_dir=
])
if test "x$want_krb5" = "xno" ; then
	AC_MSG_RESULT(no)
else
	AC_MSG_RESULT(yes)
	AC_WIRESHARK_KRB5_CHECK
fi


dnl c-ares Check
C_ARES_LIBS=''
AC_MSG_CHECKING(whether to use the c-ares library if available)

AC_ARG_WITH(c-ares,
  AC_HELP_STRING( [--with-c-ares@<:@=DIR@:>@],
                  [use c-ares (located in directory DIR, if supplied) - supersedes --with-adns @<:@default=yes, if present@:>@]),
[
if   test "x$withval" = "xno";  then
	want_c_ares=no
elif test "x$withval" = "xyes"; then
	want_c_ares=yes
elif test -d "$withval"; then
	want_c_ares=yes
	AC_WIRESHARK_ADD_DASH_L(LDFLAGS, ${withval}/lib)
fi
])
if test "x$want_c_ares" = "xno" ; then
	AC_MSG_RESULT(no)
else
	AC_MSG_RESULT(yes)
	AC_WIRESHARK_C_ARES_CHECK
fi
AC_SUBST(C_ARES_LIBS)

dnl ADNS Check
ADNS_LIBS=''
AC_MSG_CHECKING(whether to use the GNU ADNS library if available)

AC_ARG_WITH(adns,
  AC_HELP_STRING( [--with-adns@<:@=DIR@:>@],
                  [use GNU ADNS (located in directory DIR, if supplied) @<:@default=yes, if present@:>@]),
[
if   test "x$withval" = "xno";  then
	want_adns=no
elif test "x$withval" = "xyes"; then
	want_adns=yes
elif test -d "$withval"; then
	want_adns=yes
	AC_WIRESHARK_ADD_DASH_L(LDFLAGS, ${withval}/lib)
fi
])
if test "x$want_adns" = "xno" -o "x$have_good_c_ares" = "xyes" ; then
	AC_MSG_RESULT(no)
else
	AC_MSG_RESULT(yes)
	AC_WIRESHARK_ADNS_CHECK
fi
AC_SUBST(ADNS_LIBS)

dnl GEOIP Check
GEOIP_LIBS=''
AC_MSG_CHECKING(whether to use the GeoIP IP address mapping library if available)

AC_ARG_WITH(geoip,
  AC_HELP_STRING( [--with-geoip@<:@=DIR@:>@],
                  [use GeoIP (located in directory DIR, if supplied) @<:@default=yes, if present@:>@]),
[
if   test "x$withval" = "xno";  then
	want_geoip=no
elif test "x$withval" = "xyes"; then
	want_geoip=yes
elif test -d "$withval"; then
	want_geoip=yes
	AC_WIRESHARK_ADD_DASH_L(LDFLAGS, ${withval}/lib)
fi
])
if test "x$want_geoip" = "xno"; then
	AC_MSG_RESULT(no)
else
	AC_MSG_RESULT(yes)
	AC_WIRESHARK_GEOIP_CHECK
fi
AC_SUBST(GEOIP_LIBS)

# Python support is broken, it should not be enabled (except in the development
# branch if someone wants to work on fixing it).
#dnl Python devel Check
#AC_MSG_CHECKING(whether to use the Python interpreter for scripting)
#
#AC_ARG_WITH(python,
#    AC_HELP_STRING( [--with-python@<:@=DIR@:>@],
#                    [use Python interpreter (installed in DIR, if supplied) @<:@default=no@:>@ (BROKEN/UNSTABLE)]),
#[
#	pythondir='${libdir}/wireshark/python/${VERSION}'
#	if test "x$withval" = "xno"
#	then
#		want_python=no
#	elif test "x$withval" = "xyes"
#	then
#		want_python=yes
#	else
#		want_python=yes
#		pythondir="$withval"
#	fi
#],[
#	# By default (user didn't explicitly enable Python), don't enable
#	# Python support.
#	#
#	want_python=no
#	#pythondir='${libdir}/wireshark/python/${VERSION}'
#])
#if test "x$want_python" = "xno" ; then
#        AC_MSG_RESULT(no)
#else
#        AC_MSG_RESULT(yes)
#	AC_WIRESHARK_PYTHON_CHECK
#fi
AC_SUBST(PY_LIBS)
AC_SUBST(PY_CFLAGS)
want_python=no
AM_CONDITIONAL(HAVE_LIBPY, test x$want_python != xno)
AC_SUBST(pythondir)

#
# Define WS_MSVC_NORETURN appropriately for declarations of routines that
# never return (just like Charlie on the MTA).
#
# Note that MSVC++ expects __declspec(noreturn) to precede the function
# name and GCC, as far as I know, expects __attribute__((noreturn)) to
# follow the function name, so we need two different flavors of
# noreturn tag.
#
AC_DEFINE(WS_MSVC_NORETURN,, [Define as the string to precede declarations of routines that never return])

dnl Checks for typedefs, structures, and compiler characteristics.
# AC_C_CONST

# Check how we can get the time zone abbreviation
AC_WIRESHARK_TIMEZONE_ABBREV

# We need to know whether "struct stat" has an "st_flags" member
# for file_user_immutable().

AC_WIRESHARK_STRUCT_ST_FLAGS

# We need to know whether "struct sockaddr" has an "sa_len" member
# for get_interface_list().

AC_WIRESHARK_STRUCT_SA_LEN

# We must know our byte order
AC_C_BIGENDIAN

# Checks whether "-traditional" is needed when using "ioctl".
# XXX - do we need this?
AC_PROG_GCC_TRADITIONAL

GETOPT_LO=""
AC_CHECK_FUNC(getopt,
  [GETOPT_LO=""
   AC_DEFINE(HAVE_GETOPT, 1, [Define to 1 if you have the getopt function.])
  ],
  GETOPT_LO="wsgetopt.lo"
)
if test "$ac_cv_func_getopt" = no ; then
  GETOPT_LO="wsgetopt.lo"
fi
AM_CONDITIONAL(NEED_GETOPT_LO, test "x$ac_cv_func_getopt" = "xno")
AC_SUBST(GETOPT_LO)

AC_CHECK_FUNC(strncasecmp, STRNCASECMP_LO="",
  STRNCASECMP_LO="strncasecmp.lo")
if test "$ac_cv_func_strncasecmp" = no ; then
  STRNCASECMP_LO="strncasecmp.lo"
fi
AM_CONDITIONAL(NEED_STRNCASECMP_LO, test "x$ac_cv_func_strncasecmp" = "xno")
AC_SUBST(STRNCASECMP_LO)

AC_CHECK_FUNCS(mkstemp mkdtemp)

AC_SEARCH_LIBS(inet_aton, [socket nsl], have_inet_aton=yes,
    have_inet_aton=no)
if test "$have_inet_aton" = no; then
  INET_ATON_LO="inet_aton.lo"
  AC_DEFINE(NEED_INET_ATON_H, 1, [Define if inet/aton.h needs to be included])
else
  INET_ATON_LO=""
fi
AM_CONDITIONAL(NEED_INET_ATON_LO, test "x$have_inet_aton" = "xno")
AC_SUBST(INET_ATON_LO)

AC_SEARCH_LIBS(inet_pton, [socket nsl], [
  dnl check for pre-BIND82 inet_pton() bug.
  AC_MSG_CHECKING(for broken inet_pton)
  AC_TRY_RUN([#include <sys/types.h>
#include <sys/socket.h>
#include <netinet/in.h>
#include <arpa/inet.h>
int main()
{
#ifdef AF_INET6
  char buf[16];
  /* this should return 0 (error) */
  return inet_pton(AF_INET6, "0:1:2:3:4:5:6:7:", buf);
#else
  return 1;
#endif
}], [AC_MSG_RESULT(ok);
have_inet_pton=yes], [AC_MSG_RESULT(broken);
have_inet_pton=no], [AC_MSG_RESULT(cross compiling, assume it is broken);
have_inet_pton=no])],
have_inet_pton=no)
if test "$have_inet_pton" = no; then
  INET_PTON_LO="inet_pton.lo"
else
  INET_PTON_LO=""
fi
AM_CONDITIONAL(NEED_INET_PTON_LO, test "x$have_inet_pton" = "xno")
AC_SUBST(INET_PTON_LO)

AC_SEARCH_LIBS(inet_ntop, [socket nsl], [
  AC_MSG_CHECKING([for inet_ntop prototype])
  AC_TRY_COMPILE([#include <stdio.h>
#include <sys/types.h>
#include <sys/socket.h>
#include <netinet/in.h>
#include <arpa/inet.h>

extern const char *inet_ntop(int, const void *, char *, size_t);],, [
    AC_MSG_RESULT(yes)
    AC_DEFINE(HAVE_INET_NTOP_PROTO, 1,
    [Define if inet_ntop() prototype exists])], [
    AC_TRY_COMPILE([#include <stdio.h>
#include <sys/types.h>
#include <sys/socket.h>
#include <netinet/in.h>
#include <arpa/inet.h>

extern const char *inet_ntop(int, const void *, char *, socklen_t);],, [
      AC_MSG_RESULT(yes)
      AC_DEFINE(HAVE_INET_NTOP_PROTO, 1,
      [Define if inet_ntop() prototype exists])], [
      AC_MSG_RESULT(no)])])
  INET_NTOP_LO=""], [
  INET_NTOP_LO="inet_ntop.lo"
  AC_DEFINE(NEED_INET_V6DEFS_H, 1,
  [Define if inet/v6defs.h needs to be included])])
AM_CONDITIONAL(NEED_INET_NTOP_LO, test "x$INET_NTOP_LO" != "x")
AC_SUBST(INET_NTOP_LO)

AC_CHECK_FUNC(strptime, STRPTIME_LO="",
  [STRPTIME_LO="strptime.lo"
   AC_DEFINE(NEED_STRPTIME_H, 1, [Define if strptime.h needs to be included])
])
if test "$ac_cv_func_strptime" = no ; then
  STRPTIME_LO="strptime.lo"
fi
AC_SUBST(STRPTIME_C)
AM_CONDITIONAL(NEED_STRPTIME_LO, test "x$ac_cv_func_strptime" = "no")
AC_SUBST(STRPTIME_LO)

AC_CHECK_FUNCS(getprotobynumber gethostbyname2)
AC_CHECK_FUNCS(issetugid)
AC_CHECK_FUNCS(mmap mprotect sysconf)
AC_CHECK_FUNCS(strtoll)

dnl blank for now, but will be used in future
AC_SUBST(wireshark_SUBDIRS)

dnl
dnl check whether plugins should be enabled and, if they should be,
dnl check for plugins directory - stolen from Amanda's configure.ac
dnl
dnl we don't wish to expand ${libdir} yet
plugindir='${libdir}/wireshark/plugins/${VERSION}'
AC_ARG_WITH(plugins,
  AC_HELP_STRING( [--with-plugins@<:@=DIR@:>@],
                  [support plugins (installed in DIR, if supplied) @<:@default=yes, if possible@:>@]),
[
  if test "x$withval" = "xno"; then
    have_plugins=no
  elif test "x$have_plugins" = "xno"; then
      AC_MSG_ERROR([GLib on this platform doesn't support loadable modules, so you can't enable plugins.])
  elif test "x$withval" != "xyes"; then
      plugindir="$withval"
  fi
])
AM_CONDITIONAL(HAVE_PLUGINS, test "x$have_plugins" = "xyes")
if test x$have_plugins = xyes
then
  AC_DEFINE(HAVE_PLUGINS, 1, [Define if plugins are enabled])
fi
AC_SUBST(plugindir)
CPPFLAGS="$CPPFLAGS '-DPLUGIN_DIR=\"\$(plugindir)\"'"

#
# The plugin dissectors reside in ./plugins/PROTO/
#
PLUGIN_LIBS=""
AC_SUBST(PLUGIN_LIBS)

#
# Check if (emem) memory allocations must be 8-byte aligned.
# I haven't been able to write C code that reliably makes that determination
# (different versions of GCC with or without optimization give different
# results) so just assume everything except (32-bit) x86 needs 8-byte
# alignment (64-bit platforms either require 8-byte alignment for pointers
# and 64-bit integral data types or may get better performance from that;
# 64-bit x86 will get 8-byte alignment from G_MEM_ALIGN anyway.  32-bit
# platforms would only require it, or get better performance from it,
# for 64-bit floating-point values.).
#
AC_MSG_CHECKING(whether we need memory allocations to be 8-byte aligned)
case $host_cpu in
	i386|i486|i586|i686)
		AC_MSG_RESULT(no)
		;;
	*)
		AC_MSG_RESULT(yes)
		AC_DEFINE(NEED_8_BYTE_ALIGNMENT, 1, [Define if we need memory allocations to be 8-byte aligned])
		;;
esac

dnl libtool defs
#
# Yes, AM_PROG_LIBTOOL is redundant with newer version(s) of some tool(s)
# (autoconf?  automake?  libtool?) - with the newer version(s), it's
# just an alias for AC_PROG_LIBTOOL, which is called earlier.
#
# With older version(s) of those tool(s), however, it's not just an
# alias, and the configure scripts don't work without it.
#
AM_PROG_LIBTOOL
AC_SUBST(LIBTOOL_DEPS)

AM_CONDITIONAL(ENABLE_STATIC, test x$enable_static = xyes)
if test x$enable_static = xyes -a x$have_plugins = xyes
then
  AC_DEFINE(ENABLE_STATIC, 1, [Link plugins statically into Wireshark])
fi
AC_SUBST(ENABLE_STATIC)

dnl Save the cacheable configure results to config.cache before recursing
AC_CACHE_SAVE

sinclude(plugins/Custom.m4) dnl
ifdef(_CUSTOM_AC_OUTPUT_,, define(_CUSTOM_AC_OUTPUT_, )) dnl

sinclude(asn1/Custom.m4) dnl
ifdef(_CUSTOM_ASN1_AC_OUTPUT_,, define(_CUSTOM_ASN1_AC_OUTPUT_, )) dnl

AC_CONFIG_HEADERS(config.h)
AC_OUTPUT(
  Makefile
  doxygen.cfg
  asn1/Makefile
  _CUSTOM_ASN1_AC_OUTPUT_
  asn1/acp133/Makefile
  asn1/acse/Makefile
  asn1/ansi_map/Makefile
  asn1/ansi_tcap/Makefile
  asn1/c1222/Makefile
  asn1/camel/Makefile
  asn1/cdt/Makefile
  asn1/charging_ase/Makefile
  asn1/cmip/Makefile
  asn1/cmp/Makefile
  asn1/crmf/Makefile
  asn1/cms/Makefile
  asn1/credssp/Makefile
  asn1/dap/Makefile
  asn1/disp/Makefile
  asn1/dop/Makefile
  asn1/dsp/Makefile
  asn1/ess/Makefile
  asn1/ftam/Makefile
  asn1/gnm/Makefile
  asn1/goose/Makefile
  asn1/gprscdr/Makefile
  asn1/gsm_map/Makefile
  asn1/h225/Makefile
  asn1/h235/Makefile
  asn1/h245/Makefile
  asn1/h248/Makefile
  asn1/h282/Makefile
  asn1/h283/Makefile
  asn1/h323/Makefile
  asn1/h450/Makefile
  asn1/h450-ros/Makefile
  asn1/h460/Makefile
  asn1/h501/Makefile
  asn1/HI2Operations/Makefile
  asn1/hnbap/Makefile
  asn1/idmp/Makefile
  asn1/inap/Makefile
  asn1/isdn-sup/Makefile
  asn1/kerberos/Makefile
  asn1/lcsap/Makefile
  asn1/ldap/Makefile
  asn1/logotypecertextn/Makefile
  asn1/lpp/Makefile
  asn1/lppa/Makefile
  asn1/lppe/Makefile
  asn1/lte-rrc/Makefile
  asn1/m3ap/Makefile
  asn1/mms/Makefile
  asn1/mpeg-audio/Makefile
  asn1/mpeg-pes/Makefile
  asn1/nbap/Makefile
  asn1/ns_cert_exts/Makefile
  asn1/ocsp/Makefile
  asn1/p1/Makefile
  asn1/p22/Makefile
  asn1/p7/Makefile
  asn1/p772/Makefile
  asn1/pcap/Makefile
  asn1/pkcs1/Makefile
  asn1/pkcs12/Makefile
  asn1/pkinit/Makefile
  asn1/pkixac/Makefile
  asn1/pkix1explicit/Makefile
  asn1/pkix1implicit/Makefile
  asn1/pkixproxy/Makefile
  asn1/pkixqualified/Makefile
  asn1/pkixtsp/Makefile
  asn1/pres/Makefile
  asn1/q932/Makefile
  asn1/q932-ros/Makefile
  asn1/qsig/Makefile
  asn1/ranap/Makefile
  asn1/rnsap/Makefile
  asn1/ros/Makefile
  asn1/rrc/Makefile
  asn1/rrlp/Makefile
  asn1/rtse/Makefile
  asn1/rua/Makefile
  asn1/s1ap/Makefile
  asn1/sabp/Makefile
  asn1/sbc-ap/Makefile
  asn1/smrse/Makefile
  asn1/snmp/Makefile
  asn1/spnego/Makefile
  asn1/sv/Makefile
  asn1/t124/Makefile
  asn1/t125/Makefile
  asn1/t38/Makefile
  asn1/tcap/Makefile
  asn1/tetra/Makefile
  asn1/ulp/Makefile
  asn1/wlancertextn/Makefile
  asn1/x2ap/Makefile
  asn1/x509af/Makefile
  asn1/x509ce/Makefile
  asn1/x509if/Makefile
  asn1/x509sat/Makefile
  asn1/x721/Makefile
  doc/Makefile
  docbook/Makefile
  epan/Makefile
  epan/crypt/Makefile
  epan/doxygen.cfg
  epan/dfilter/Makefile
  epan/dissectors/Makefile
  epan/dissectors/dcerpc/Makefile
  epan/dissectors/pidl/Makefile
  epan/ftypes/Makefile
  epan/wmem/Makefile
  epan/wslua/Makefile
  epan/wspython/Makefile
  codecs/Makefile
  ui/Makefile
  ui/doxygen.cfg
  ui/gtk/Makefile
  ui/gtk/doxygen.cfg
  ui/cli/Makefile
  ui/qt/Makefile
  ui/qt/doxygen.cfg
  help/Makefile
  packaging/Makefile
  packaging/macosx/Info.plist
  packaging/macosx/Makefile
  packaging/macosx/osx-dmg.sh
  packaging/macosx/Wireshark_package.pmdoc/index.xml
  packaging/nsis/Makefile
  packaging/rpm/Makefile
  packaging/rpm/SPECS/Makefile
  packaging/rpm/SPECS/wireshark.spec
  packaging/svr4/Makefile
  packaging/svr4/checkinstall
  packaging/svr4/pkginfo
  plugins/Makefile
  plugins/asn1/Makefile
  plugins/docsis/Makefile
  plugins/ethercat/Makefile
  plugins/gryphon/Makefile
  plugins/irda/Makefile
  plugins/m2m/Makefile
  plugins/mate/Makefile
  plugins/opcua/Makefile
  plugins/profinet/Makefile
  plugins/stats_tree/Makefile
  plugins/unistim/Makefile
  plugins/wimax/Makefile
  plugins/wimaxasncp/Makefile
  plugins/wimaxmacphy/Makefile
  tools/Makefile
  tools/lemon/Makefile
  wiretap/Makefile
  wsutil/Makefile
  _CUSTOM_AC_OUTPUT_
  ,)
dnl AC_CONFIG_FILES([tools/setuid-root.pl], [chmod +x tools/setuid-root.pl])


# Pretty messages

if test "x$have_qt" = "xyes"; then
	gui_lib_message=" (with Qt)"
else
	if test "x$have_gtk" = "xyes"; then
		if test "x$with_gtk3" = "xyes"; then
			gui_lib_message=" (with GTK+ 3"
		else
			gui_lib_message=" (with GTK+ 2"
		fi
		if test "x$have_ige_mac" = "xyes"; then
			gui_lib_message="$gui_lib_message and Mac OS X integration)"
		else
			gui_lib_message="$gui_lib_message)"
		fi
	fi
fi

if test "x$enable_setcap_install" = "xyes" ; then
	setcap_message="yes"
else
	setcap_message="no"
fi

if test "x$enable_setuid_install" = "xyes" ; then
	setuid_message="yes"
else
	setuid_message="no"
fi

if test "x$DUMPCAP_GROUP" = "x" ; then
	dumpcap_group_message="(none)"
else
	dumpcap_group_message="$DUMPCAP_GROUP"
fi

if test "x$want_zlib" = "xno" ; then
	zlib_message="no"
else
	zlib_message="yes"
fi

if test "x$want_lua" = "xyes" ; then
	lua_message="yes"
else
	lua_message="no"
fi

if test "x$want_python" = "xno"; then
        python_message="no"
else
        python_message="yes"
fi

if test "x$want_portaudio" = "xyes" ; then
	portaudio_message="yes"
else
	portaudio_message="no"
fi

if test "x$want_ssl" = "xno" ; then
	ssl_message="no"
else
	ssl_message="yes"
fi

if test "x$want_krb5" = "xno" ; then
	krb5_message="no"
else
	krb5_message="yes ($ac_krb5_version)"
fi

if test "x$have_good_c_ares" = "xyes" ; then
	c_ares_message="yes"
else
	c_ares_message="no"
fi

if test "x$have_good_adns" = "xyes" ; then
	adns_message="yes"
else
	if test "x$have_good_c_ares" = "xyes" ; then
		adns_message="no (using c-ares instead)"
	else
		adns_message="no"
	fi
fi

if test "x$have_good_libcap" = "xyes" ; then
	libcap_message="yes"
else
	libcap_message="no"
fi

if test "x$have_good_geoip" = "xyes" ; then
	geoip_message="yes"
else
	geoip_message="no"
fi

echo ""
echo "The Wireshark package has been configured with the following options."
echo "                    Build wireshark : $enable_wireshark""$gui_lib_message"
echo "                       Build tshark : $enable_tshark"
echo "                     Build capinfos : $enable_capinfos"
echo "                      Build editcap : $enable_editcap"
echo "                      Build dumpcap : $enable_dumpcap"
echo "                     Build mergecap : $enable_mergecap"
echo "                   Build reordercap : $enable_reordercap"
echo "                    Build text2pcap : $enable_text2pcap"
echo "                      Build randpkt : $enable_randpkt"
echo "                       Build dftest : $enable_dftest"
echo "                     Build rawshark : $enable_rawshark"
echo ""
echo "   Save files as pcap-ng by default : $enable_pcap_ng_default"
echo "  Install dumpcap with capabilities : $setcap_message"
echo "             Install dumpcap setuid : $setuid_message"
echo "                  Use dumpcap group : $dumpcap_group_message"
echo "                        Use plugins : $have_plugins"
echo "                    Use Lua library : $lua_message"
echo "                 Use Python binding : $python_message"
echo "                   Build rtp_player : $portaudio_message"
echo "             Build profile binaries : $enable_profile_build"
echo "                   Use pcap library : $want_pcap"
echo "                   Use zlib library : $zlib_message"
echo "               Use kerberos library : $krb5_message"
echo "                 Use c-ares library : $c_ares_message"
echo "               Use GNU ADNS library : $adns_message"
echo "                Use SMI MIB library : $libsmi_message"
echo "             Use GNU crypto library : $gcrypt_message"
echo "             Use SSL crypto library : $ssl_message"
echo "           Use IPv6 name resolution : $enable_ipv6"
echo "                 Use gnutls library : $tls_message"
echo "     Use POSIX capabilities library : $libcap_message"
echo "                  Use GeoIP library : $geoip_message"
echo "                     Use nl library : $libnl_message"<|MERGE_RESOLUTION|>--- conflicted
+++ resolved
@@ -285,7 +285,6 @@
 	case $deploy_target in
 
 	10.0|10.1|10.2)
-<<<<<<< HEAD
 		#
 		# I'm not sure this would even work.
 		#
@@ -295,17 +294,6 @@
 
 	10.3)
 		#
-=======
-		#
-		# I'm not sure this would even work.
-		#
-		AC_MSG_RESULT(no)
-		AC_ERROR([We don't support building for OS X $deploy_target])
-		;;
-
-	10.3)
-		#
->>>>>>> b8bc01c7
 		# XXX - never tested.
 		#
 		AC_MSG_RESULT(yes)
@@ -362,15 +350,12 @@
 	# flag being set?
 	#
 	OSX_DEPLOY_TARGET="MACOSX_DEPLOYMENT_TARGET=$deploy_target"
-<<<<<<< HEAD
-=======
 
 	#
 	# In the installer package XML file, give the deployment target
 	# as the minimum version.
 	#
 	OSX_MIN_VERSION="$deploy_target"
->>>>>>> b8bc01c7
 
 	case $deploy_target in
 
@@ -386,9 +371,6 @@
 		LDFLAGS="-arch i386 $LDFLAGS"
 		;;
 	esac
-<<<<<<< HEAD
-fi
-=======
 else
 	#
 	# In the installer package XML file, give the current OS
@@ -400,34 +382,12 @@
 	OSX_MIN_VERSION=`sw_vers -productVersion`
 fi
 AC_SUBST(OSX_MIN_VERSION)
->>>>>>> b8bc01c7
 
 #
 # Try to arrange for large file support.
 #
 AC_SYS_LARGEFILE
 
-<<<<<<< HEAD
-=======
-#
-# GUI toolkit options
-#
-AC_ARG_WITH([qt],
-  AC_HELP_STRING( [--with-qt=@<:@yes/no@:>@],
-                  [use Qt @<:@default=no@:>@]),
-  with_qt="$withval", with_qt="unspecified")
-
-AC_ARG_WITH([gtk2],
-  AC_HELP_STRING( [--with-gtk2=@<:@yes/no@:>@],
-                  [use GTK+ 2.0 @<:@default=no@:>@]),
-  with_gtk2="$withval", with_gtk2="unspecified")
-
-AC_ARG_WITH([gtk3],
-  AC_HELP_STRING( [--with-gtk3=@<:@yes/no@:>@],
-                  [use GTK+ 3.0 instead of 2.0 @<:@default=yes@:>@]),
-  with_gtk3="$withval", with_gtk3="unspecified")
-
->>>>>>> b8bc01c7
 # GnuTLS
 # Version 3.0 switched from LGPLv2.1+ to LGPLv3+, then switched back to
 # LGPLv2.1+ in version 3.1.10
@@ -1018,15 +978,8 @@
 	# with a static version installed in /usr/local/lib rather than
 	# the system version in /usr/lib).
 	#
-	# Also add -Wl,-rpath,@executable_path/../lib and
-	# -Wl,-rpath,/usr/local/lib, so that, if we build an app
-	# bundle, we can tweak all the executable images, shared
-	# libraries, and plugins in the bundle to look for non-system
-	# libraries in the rpath, rather than having a script tweak
-	# DYLD_LIBRARY_PATH.
-	#
-	LDFLAGS="-Wl,-search_paths_first -Wl,-rpath,@executable_path/../lib -Wl,-rpath,/usr/local/lib $LDFLAGS"
-	AC_MSG_RESULT([Apple linker - added -Wl,-single_module and -Wl,-search_paths_first, and rpaths])
+	LDFLAGS="-Wl,-search_paths_first $LDFLAGS"
+	AC_MSG_RESULT([Apple linker - added -Wl,-single_module and -Wl,-search_paths_first])
 	;;
 cygwin*)
 	#
@@ -1260,16 +1213,7 @@
 # 3.8.0:  25 Mar 2013
 
 if test "x$enable_wireshark" = "xyes"; then
-	if test "x$with_gtk2" = "xunspecified" -a \
-		"x$with_gtk3" = "xunspecified" -a \
-		"x$with_qt" = "xunspecified"; then
-		#
-		# No GUI toolkit was explicitly specified; pick GTK+ 3.
-		#
-		with_gtk3=yes
-	fi
 	if test "x$with_qt" = "xyes"; then
-<<<<<<< HEAD
 
 		AC_MSG_CHECKING(whether we have a working C++ compiler)
 		AC_LANG_PUSH([C++])
@@ -1280,20 +1224,8 @@
 			 AC_MSG_ERROR(Need a working C++ compiler to build Wireshark with Qt)
 			])
 		AC_LANG_POP([C++])
-=======
-		#
-		# Qt was specified; Make sure we have a C++ compiler.
-		#
-		if test -z "$CXX"; then
-			AC_MSG_ERROR(Need a working C++ compiler to build Wireshark with Qt)
-		fi
->>>>>>> b8bc01c7
-
-		#
-		# Now make sure we have Qt and, if so, add the flags
-		# for it to CFLAGS and CXXFLAGS.
-		#
-		AC_WIRESHARK_QT_CHECK($QT_MIN_VERSION,
+
+		AM_PATH_QT($QT_MIN_VERSION,
 		[
 			CFLAGS="$CFLAGS $Qt_CFLAGS"
 			CXXFLAGS="$CXXFLAGS $Qt_CFLAGS"
@@ -1307,7 +1239,6 @@
 		#
 		CPPFLAGS="-DQT_GUI_LIB"
 
-<<<<<<< HEAD
 		#
 		# We don't know whether we have GTK+, but we
 		# won't be using it, so it's as if we don't
@@ -1338,38 +1269,6 @@
 				    [Define to 1 if compiling with GTK])
 			], have_gtk=no)
 		fi
-=======
-	if test "x$with_gtk3" = "xyes"; then
-		#
-		# GTK+ 3 was specified; make sure they didn't also
-		# specify GTK+ 2, as we don't support building both
-		# GTK+ 2 and GTK+ 3 versions at the same time.
-		#
-		if test "x$with_gtk2" = "xyes"; then
-			AC_MSG_ERROR([Both GTK+ 2 and GTK+ 3 were specified; choose one but not both])
-		fi
-
-		#
-		# Make sure we have GTK+ 3.
-		#
-		AM_PATH_GTK_3_0(3.0.0,
-		[
-			CFLAGS="$CFLAGS $GTK_CFLAGS"
-			CXXFLAGS="$CXXFLAGS $GTK_CFLAGS"
-			have_gtk=yes
-		], have_gtk=no)
-	elif test "x$with_gtk2" = "xyes"; then
-		#
-		# GTK+ 3 wasn't specified, and GTK+ 2 was specified;
-		# make sure we have GTK+ 2.
-		#
-		AM_PATH_GTK_2_0($GTK2_MIN_VERSION,
-		[
-			CFLAGS="$CFLAGS $GTK_CFLAGS"
-			CXXFLAGS="$CXXFLAGS $GTK_CFLAGS"
-			have_gtk=yes
-		], have_gtk=no)
->>>>>>> b8bc01c7
 	fi
 else
 	have_qt=no
@@ -2200,12 +2099,7 @@
 AC_SUBST(LIBCAP_LIBS)
 
 dnl Checks for header files.
-<<<<<<< HEAD
 AC_CHECK_HEADERS(direct.h dirent.h fcntl.h grp.h inttypes.h netdb.h pwd.h stdarg.h stddef.h unistd.h)
-=======
-dnl Some of these may not be needed: http://hacks.owlfolio.org/header-survey/
-AC_CHECK_HEADERS(direct.h dirent.h fcntl.h getopt.h grp.h inttypes.h netdb.h pwd.h stdarg.h stddef.h unistd.h)
->>>>>>> b8bc01c7
 AC_CHECK_HEADERS(sys/ioctl.h sys/param.h sys/socket.h sys/sockio.h sys/stat.h sys/time.h sys/types.h sys/utsname.h sys/wait.h)
 AC_CHECK_HEADERS(netinet/in.h)
 AC_CHECK_HEADERS(arpa/inet.h arpa/nameser.h)
